--- conflicted
+++ resolved
@@ -98,9 +98,6 @@
         }
 
         [Test]
-<<<<<<< HEAD
-        public void DidNotRaiseAnyOldSyntax()
-        {
             Check.ThatCode(() =>
             {
                 // obsolete signature, kept for coverage
@@ -108,12 +105,6 @@
             })
             .Throws<FluentCheckException>()
             .WithMessage("\nThe checked code did not raise an exception, whereas it must.");
-        }
-
-        [Test]
-=======
-        [ExpectedException(typeof(FluentCheckException), ExpectedMessage = "\nThe checked code did not raise an exception, whereas it must.\nThe expected exception:\n\tan instance of type: [System.Exception]")]
->>>>>>> 2b9d88e6
         public void DidNotRaiseAnyTypedCheck()
         {
             Check.ThatCode(() =>
@@ -199,16 +190,12 @@
         }
 
         [Test]
-<<<<<<< HEAD
-=======
         public void CanUseStringChecksOnMessage()
         {
             Check.ThatCode(() => { throw new LambdaRelatedTests.LambdaExceptionForTest(123, "my error message"); }).Throws<LambdaRelatedTests.LambdaExceptionForTest>().WhichMessage.Contains("error");
 
         }
         [Test]
-        [ExpectedException(typeof(FluentCheckException), ExpectedMessage = "\nThe message of the checked exception is not as expected.\nThe checked exception message:\n\t[\"Err #321 : my error message\"]\nThe expected exception message:\n\t[\"a buggy message\"]")]
->>>>>>> 2b9d88e6
         public void DidNotRaiseTheExpectedMessage()
         {
             Check.ThatCode(() =>
