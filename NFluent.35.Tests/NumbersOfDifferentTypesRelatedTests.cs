--- conflicted
+++ resolved
@@ -87,11 +87,6 @@
         }
 
         [Test]
-<<<<<<< HEAD
-        public void LongValueIsNotEqualToTheSameIntValueAndThrows()
-=======
-        public void LongValueIsEqualToTheSameIntValue()
->>>>>>> 2b9d88e6
         {
             Check.ThatCode(() =>
             {
