﻿// // --------------------------------------------------------------------------------------------------------------------
// // <copyright file="Checker.cs" company="">
// //   Copyright 2013 Thomas PIERRAIN
// //   Licensed under the Apache License, Version 2.0 (the "License");
// //   you may not use this file except in compliance with the License.
// //   You may obtain a copy of the License at
// //       http://www.apache.org/licenses/LICENSE-2.0
// //   Unless required by applicable law or agreed to in writing, software
// //   distributed under the License is distributed on an "AS IS" BASIS,
// //   WITHOUT WARRANTIES OR CONDITIONS OF ANY KIND, either express or implied.
// //   See the License for the specific language governing permissions and
// //   limitations under the License.
// // </copyright>  
// // --------------------------------------------------------------------------------------------------------------------
namespace NFluent.Extensibility
{
    using System;

    /// <summary>
    /// Provides a mean to execute some checks on a value, taking care of whether it should be negated or not, etc.
    /// This interface is designed for developers that need to add new check (extension) methods.
    /// Thus, it should not be exposed via Intellisense to developers that are using NFluent to write 
    /// checks statements.
    /// </summary>
    /// <typeparam name="T">Type of the value to assert on.</typeparam>
    /// <typeparam name="TC">Check interface.</typeparam>
    internal class Checker<T, TC> : IChecker<T, TC> where TC : class, IMustImplementIForkableCheckWithoutDisplayingItsMethodsWithinIntelliSense
    {
        #region fields

        private readonly ICheckForExtensibility<T, TC> fluentCheckForExtensibility;

        #endregion

        #region constructor

        /// <summary>
        /// Initializes a new instance of the <see cref="Checker{T,TC}" /> class.
        /// </summary>
        /// <param name="fluentCheckForExtensibility">The runnable fluent check.</param>
        public Checker(ICheckForExtensibility<T, TC> fluentCheckForExtensibility)
        {
            this.fluentCheckForExtensibility = fluentCheckForExtensibility;
        }

        #endregion

        #region methods

        /// <summary>
        /// Gets the value to be tested (provided for any extension method to be able to test it).
        /// </summary>
        /// <value>
        /// The value to be tested by any fluent check extension method.
        /// </value>
        public T Value
        {
            get
            {
                return this.fluentCheckForExtensibility.Value;
            }
        }

        /// <summary>
        /// Gets a value indicating whether this <see cref="FluentCheck{T}" /> should be negated or not.
        /// This property is useful when you implement check methods.
        /// </summary>
        /// <value>
        /// <c>true</c> if all the methods applying to this check instance should be negated; <c>false</c> otherwise.
        /// </value>
        public bool Negated
        {
            get
            {
                return this.fluentCheckForExtensibility.Negated;
            }
        }

        #endregion

        #region methods

        /// <summary>
<<<<<<< HEAD
        /// Gets the check link to return for the next check to be executed (linked with the And operator).
        /// </summary>
        /// <returns>
        ///     The check link to return for next check (linked with the And operator) to be executed.
        /// </returns>
        public ICheckLink<TC> BuildChainingObject()
        {
            return new CheckLink<TC>(this.fluentCheckForExtensibility);
=======
        /// Builds an error message in.
        /// </summary>
        /// <param name="message">The message.</param>
        /// <returns>A <see cref="FluentMessage"/> instance.</returns>
        public FluentMessage BuildMessage(string message)
        {
            var result = FluentMessage.BuildMessage(message);
            result.On(this.Value);
            return result;
        }

        /// <summary>
        /// Builds an error message.
        /// </summary>
        /// <param name="message">The message.</param>
        /// <returns>A <see cref="FluentMessage"/> instance.</returns>
        public FluentMessage BuildShortMessage(string message)
        {
            var result = FluentMessage.BuildMessage(message);
            return result;
>>>>>>> 2f4a4083
        }

        /// <summary>
        /// Executes the check provided as an happy-path lambda (vs lambda for negated version).
        /// </summary>
        /// <param name="action">
        ///     The happy-path action (vs. the one for negated version which has not to be specified). 
        ///     This lambda should simply return if everything is ok, or throws a 
        ///     <see cref="FluentCheckException"/> otherwise.</param>
        /// <param name="negatedExceptionMessage">
        ///     The message for the exception to be thrown when the check fails, in the case we were running the negated version.
        /// </param>
        /// <returns>
        ///     A new check link.
        /// </returns>
        /// <exception cref="FluentCheckException">The check fails.</exception>
        public ICheckLink<TC> ExecuteCheck(Action action, string negatedExceptionMessage)
        {
<<<<<<< HEAD
            this.ExecuteNotChainableCheck(action, negatedExceptionMessage);
            return this.BuildChainingObject();
=======
            this.ExecuteNotLinkableCheck(action, negatedExceptionMessage);
            return this.ReturnValueForLinkage;
>>>>>>> 2f4a4083
        }

        /// <summary>
        /// Executes the check provided as an happy-path lambda (vs lambda for negated version).
        /// </summary>
        /// <param name="action">The happy-path action (vs. the one for negated version which has not to be specified).
        /// This lambda should simply return if everything is ok, or throws a
        /// <see cref="FluentCheckException" /> otherwise.</param>
        /// <param name="negatedExceptionMessage">The message for the exception to be thrown when the check fails, in the case we were running the negated version.</param>
        /// <exception cref="FluentCheckException">The check fails.</exception>
        public void ExecuteNotChainableCheck(Action action, string negatedExceptionMessage)
        {
            try
            {
                // execute test
                action();
            }
            catch (FluentCheckException)
            {
                // exception raised, and this was not expected
                if (!this.fluentCheckForExtensibility.Negated)
                {
                    throw;
                }

                // exception was expected
                return;
            }

            if (this.fluentCheckForExtensibility.Negated)
            {
                // the expected exception did not occur
                throw new FluentCheckException(negatedExceptionMessage);
            }
        }

        #endregion
    }
}<|MERGE_RESOLUTION|>--- conflicted
+++ resolved
@@ -81,16 +81,6 @@
         #region methods
 
         /// <summary>
-<<<<<<< HEAD
-        /// Gets the check link to return for the next check to be executed (linked with the And operator).
-        /// </summary>
-        /// <returns>
-        ///     The check link to return for next check (linked with the And operator) to be executed.
-        /// </returns>
-        public ICheckLink<TC> BuildChainingObject()
-        {
-            return new CheckLink<TC>(this.fluentCheckForExtensibility);
-=======
         /// Builds an error message in.
         /// </summary>
         /// <param name="message">The message.</param>
@@ -111,7 +101,19 @@
         {
             var result = FluentMessage.BuildMessage(message);
             return result;
->>>>>>> 2f4a4083
+        }
+
+        /// <summary>
+        /// Gets the check link to return for the next check to be executed (linked with the And operator).
+        /// This property is only useful for those that doesn't want to implement their check methods with the 
+        /// <see cref="IChecker{T,TC}.ExecuteCheck"/> method.
+        /// </summary>
+        /// <returns>
+        ///     The check link to return for next check (linked with the And operator) to be executed.
+        /// </returns>
+        public ICheckLink<TC> BuildChainingObject()
+        {
+            return new CheckLink<TC>(this.fluentCheckForExtensibility);
         }
 
         /// <summary>
@@ -130,13 +132,8 @@
         /// <exception cref="FluentCheckException">The check fails.</exception>
         public ICheckLink<TC> ExecuteCheck(Action action, string negatedExceptionMessage)
         {
-<<<<<<< HEAD
             this.ExecuteNotChainableCheck(action, negatedExceptionMessage);
             return this.BuildChainingObject();
-=======
-            this.ExecuteNotLinkableCheck(action, negatedExceptionMessage);
-            return this.ReturnValueForLinkage;
->>>>>>> 2f4a4083
         }
 
         /// <summary>
