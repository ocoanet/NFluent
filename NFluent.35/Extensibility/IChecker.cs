--- conflicted
+++ resolved
@@ -34,19 +34,11 @@
         /// This property is only useful for those that doesn't want to implement their check methods with the 
         /// <see cref="ExecuteCheck"/> method.
         /// </summary>
-<<<<<<< HEAD
         /// <returns>
         ///     The check link to return for next check (linked with the And operator) to be executed.
         /// </returns>
         ICheckLink<TC> BuildChainingObject();
 
-=======
-        /// <value>
-        /// The check link to return for next check (linked with the And operator) to be executed.
-        /// </value>
-        ICheckLink<TC> ReturnValueForLinkage { get; }
- 
->>>>>>> 2f4a4083
         /// <summary>
         /// Executes the check provided as an happy-path lambda (vs lambda for negated version).
         /// </summary>
@@ -71,10 +63,7 @@
         /// <see cref="FluentCheckException" /> otherwise.</param>
         /// <param name="negatedExceptionMessage">The message for the exception to be thrown when the check fails, in the case we were running the negated version.</param>
         /// <exception cref="FluentCheckException">The check fails.</exception>
-<<<<<<< HEAD
         void ExecuteNotChainableCheck(Action action, string negatedExceptionMessage);
-=======
-        void ExecuteNotLinkableCheck(Action action, string negatedExceptionMessage);
 
         /// <summary>
         /// Builds an error message.
@@ -89,6 +78,5 @@
         /// <param name="message">The message.</param>
         /// <returns>A <see cref="FluentMessage"/> instance.</returns>
         FluentMessage BuildShortMessage(string message);
->>>>>>> 2f4a4083
     }
 }