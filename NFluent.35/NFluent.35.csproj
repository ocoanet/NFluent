﻿<?xml version="1.0" encoding="utf-8"?>
<Project ToolsVersion="12.0" DefaultTargets="Build" xmlns="http://schemas.microsoft.com/developer/msbuild/2003">
  <Import Project="$(MSBuildExtensionsPath)\$(MSBuildToolsVersion)\Microsoft.Common.props" Condition="Exists('$(MSBuildExtensionsPath)\$(MSBuildToolsVersion)\Microsoft.Common.props')" />
  <PropertyGroup>
    <Configuration Condition=" '$(Configuration)' == '' ">Debug</Configuration>
    <Platform Condition=" '$(Platform)' == '' ">AnyCPU</Platform>
    <ProjectGuid>{3A474510-F384-41CE-9270-539B1E51DA7E}</ProjectGuid>
    <OutputType>Library</OutputType>
    <AppDesignerFolder>Properties</AppDesignerFolder>
    <RootNamespace>NFluent</RootNamespace>
    <AssemblyName>NFluent</AssemblyName>
    <TargetFrameworkVersion>v3.5</TargetFrameworkVersion>
    <FileAlignment>512</FileAlignment>
    <TargetFrameworkProfile>
    </TargetFrameworkProfile>
    <SolutionDir Condition="$(SolutionDir) == '' Or $(SolutionDir) == '*Undefined*'">..\</SolutionDir>
    <RestorePackages>true</RestorePackages>
    <NuGetPackageImportStamp>
    </NuGetPackageImportStamp>
  </PropertyGroup>
  <PropertyGroup Condition=" '$(Configuration)|$(Platform)' == 'Debug|AnyCPU' ">
    <DebugSymbols>true</DebugSymbols>
    <DebugType>full</DebugType>
    <Optimize>false</Optimize>
    <OutputPath>bin\Debug\</OutputPath>
    <DefineConstants>DEBUG;TRACE</DefineConstants>
    <ErrorReport>prompt</ErrorReport>
    <WarningLevel>4</WarningLevel>
    <DocumentationFile>bin\Debug\NFluent.XML</DocumentationFile>
    <TreatWarningsAsErrors>true</TreatWarningsAsErrors>
    <CodeAnalysisRuleSet>AllRules.ruleset</CodeAnalysisRuleSet>
    <Prefer32Bit>false</Prefer32Bit>
  </PropertyGroup>
  <PropertyGroup Condition=" '$(Configuration)|$(Platform)' == 'Release|AnyCPU' ">
    <DebugType>pdbonly</DebugType>
    <Optimize>true</Optimize>
    <OutputPath>bin\Release\</OutputPath>
    <DefineConstants>TRACE</DefineConstants>
    <ErrorReport>prompt</ErrorReport>
    <WarningLevel>4</WarningLevel>
    <DocumentationFile>bin\Release\NFluent.XML</DocumentationFile>
    <TreatWarningsAsErrors>true</TreatWarningsAsErrors>
    <Prefer32Bit>false</Prefer32Bit>
  </PropertyGroup>
  <PropertyGroup>
    <SignAssembly>true</SignAssembly>
  </PropertyGroup>
  <PropertyGroup>
    <AssemblyOriginatorKeyFile>NFluent.snk</AssemblyOriginatorKeyFile>
  </PropertyGroup>
  <ItemGroup>
    <Reference Include="envdte, Version=8.0.0.0, Culture=neutral, PublicKeyToken=b03f5f7f11d50a3a">
      <EmbedInteropTypes>True</EmbedInteropTypes>
    </Reference>
    <Reference Include="System" />
    <Reference Include="System.Core" />
  </ItemGroup>
  <ItemGroup>
    <Compile Include="..\Version.cs">
      <Link>Version.cs</Link>
    </Compile>
    <Compile Include="ApiChecks\ExceptionChecks.cs" />
    <Compile Include="Assertions\BooleanCheckExtensions.cs">
      <SubType>Code</SubType>
    </Compile>
    <Compile Include="Assertions\CharCheckExtensions.cs" />
    <Compile Include="Assertions\CodeCheckExtensions.cs" />
    <Compile Include="Assertions\DoubleSpecificCheckExtensions.cs" />
    <Compile Include="Assertions\EventWaitHandleCheckExtensions.cs" />
    <Compile Include="Assertions\StreamCheckExtensions.cs" />
    <Compile Include="Assertions\ObjectFieldsCheckExtensions.cs" />
    <Compile Include="Extensibility\EntityNamer.cs" />
    <Compile Include="Extensibility\EnumerationBlock.cs" />
    <Compile Include="Extensibility\GenericLabelBlock.cs" />
    <Compile Include="Extensibility\InstanceBlock.cs" />
    <Compile Include="Extensibility\IValueDescription.cs" />
    <Compile Include="Extensibility\MessageBlock.cs" />
<<<<<<< HEAD
    <Compile Include="Extensibility\ReverseEngineeringExceptionMessagesHelper.cs" />
=======
    <Compile Include="Extensibility\RangeBlock.cs" />
>>>>>>> 2b9d88e6
    <Compile Include="Extensibility\ValueBlock.cs" />
    <Compile Include="Extensions\MessageRelatedExtensions.cs" />
    <Compile Include="FluentCodeCheck.cs" />
    <Compile Include="Extensibility\ExtensibilityHelper.cs" />
    <Compile Include="Assertions\IntSignedCheckExtensions.cs" />
    <Compile Include="Assertions\DictionaryCheckExtensions.cs" />
    <Compile Include="Assertions\StringFluentSyntaxExtension.cs" />
    <Compile Include="CheckContext.cs" />
    <Compile Include="Helpers\Duration.cs" />
    <Compile Include="Helpers\ExceptionHelper.cs" />
    <Compile Include="Extensibility\FluentMessage.cs" />
    <Compile Include="ICodeCheck.cs" />
    <Compile Include="IExposingChecker.cs" />
    <Compile Include="IHasParentCheck.cs" />
    <Compile Include="ILambdaExceptionCheck.cs" />
    <Compile Include="IMustImplementIForkableCheckWithoutDisplayingItsMethodsWithinIntelliSense.cs" />
    <Compile Include="Assertions\LambdaExceptionCheck.cs" />
    <Compile Include="IWithValue.cs" />
    <Compile Include="RunTrace.cs" />
    <Compile Include="RunTraceResult.cs" />
    <Compile Include="T4\DecimalSignedCheckExtensions.cs">
      <DependentUpon>NumberFluentAssertionGenerator.tt</DependentUpon>
    </Compile>
    <Compile Include="T4\DoubleSignedCheckExtensions.cs">
      <DependentUpon>NumberFluentAssertionGenerator.tt</DependentUpon>
    </Compile>
    <Compile Include="T4\FloatSignedCheckExtensions.cs">
      <DependentUpon>NumberFluentAssertionGenerator.tt</DependentUpon>
    </Compile>
    <Compile Include="T4\FloatSpecificCheckExtensions.cs">
      <DependentUpon>NumberFluentAssertionGenerator.tt</DependentUpon>
    </Compile>
    <Compile Include="T4\LongSignedCheckExtensions.cs">
      <DependentUpon>NumberFluentAssertionGenerator.tt</DependentUpon>
    </Compile>
    <Compile Include="T4\SbyteSignedCheckExtensions.cs">
      <DependentUpon>NumberFluentAssertionGenerator.tt</DependentUpon>
    </Compile>
    <Compile Include="T4\ShortSignedCheckExtensions.cs">
      <DependentUpon>NumberFluentAssertionGenerator.tt</DependentUpon>
    </Compile>
    <Compile Include="TimeUnit.cs" />
    <Compile Include="IExtendableCheckLink.cs" />
    <Compile Include="Assertions\StructCheckExtensions.cs" />
    <Compile Include="NullableOrNumberCheckLink.cs" />
    <Compile Include="Constants.cs" />
    <Compile Include="INullableOrNumberCheckLink.cs" />
    <Compile Include="INegated.cs" />
    <Compile Include="ICheckForExtensibility.cs" />
    <Compile Include="FluentStructCheck.cs" />
    <Compile Include="Extensibility\Checker.cs" />
    <Compile Include="Extensibility\IChecker.cs" />
    <Compile Include="INegateableCheck.cs" />
    <Compile Include="IStructCheck.cs" />
    <Compile Include="Assertions\ExtendableCheckLink.cs" />
    <Compile Include="Assertions\EnumerableFluentSyntaxExtension.cs" />
    <Compile Include="ILambdaCheck.cs" />
    <Compile Include="Assertions\TimeSpanCheckExtensions.cs" />
    <Compile Include="CheckLink.cs" />
    <Compile Include="Check.cs" />
    <Compile Include="Assertions\DateTimeCheckExtensions.cs" />
    <Compile Include="Extensions\EnumerableExtensions.cs" />
    <Compile Include="Helpers\EqualityHelper.cs" />
    <Compile Include="Extensions\ExtensionsCommonHelpers.cs" />
    <Compile Include="Extensions\ObjectExtensions.cs" />
    <Compile Include="ICheckLink.cs" />
    <Compile Include="IForkableCheck.cs" />
    <Compile Include="Assertions\NumberCheck.cs" />
    <Compile Include="FluentCheckException.cs" />
    <Compile Include="Assertions\ComparableCheckExtensions.cs" />
    <Compile Include="Assertions\EnumerableCheckExtensions.cs" />
    <Compile Include="Assertions\ObjectCheckExtensions.cs" />
    <Compile Include="FluentCheck.cs" />
    <Compile Include="ICheck.cs" />
    <Compile Include="Assertions\IntCheckExtensions.cs" />
    <Compile Include="Helpers\IsInstanceHelper.cs" />
    <Compile Include="Extensions\ExtractingExtensions.cs" />
    <Compile Include="Properties\AssemblyInfo.cs" />
    <Compile Include="Assertions\StringCheckExtensions.cs" />
    <Compile Include="Helpers\TimeHelper.cs" />
    <Compile Include="T4\ByteCheckExtensions.cs">
      <DependentUpon>NumberFluentAssertionGenerator.tt</DependentUpon>
    </Compile>
    <Compile Include="T4\DecimalCheckExtensions.cs">
      <DependentUpon>NumberFluentAssertionGenerator.tt</DependentUpon>
    </Compile>
    <Compile Include="T4\DoubleCheckExtensions.cs">
      <DependentUpon>NumberFluentAssertionGenerator.tt</DependentUpon>
    </Compile>
    <Compile Include="T4\FloatCheckExtensions.cs">
      <DependentUpon>NumberFluentAssertionGenerator.tt</DependentUpon>
    </Compile>
    <Compile Include="T4\LongCheckExtensions.cs">
      <DependentUpon>NumberFluentAssertionGenerator.tt</DependentUpon>
    </Compile>
    <Compile Include="T4\SbyteCheckExtensions.cs">
      <DependentUpon>NumberFluentAssertionGenerator.tt</DependentUpon>
    </Compile>
    <Compile Include="T4\ShortCheckExtensions.cs">
      <DependentUpon>NumberFluentAssertionGenerator.tt</DependentUpon>
    </Compile>
    <Compile Include="T4\UintCheckExtensions.cs">
      <DependentUpon>NumberFluentAssertionGenerator.tt</DependentUpon>
    </Compile>
    <Compile Include="T4\UlongCheckExtensions.cs">
      <DependentUpon>NumberFluentAssertionGenerator.tt</DependentUpon>
    </Compile>
    <Compile Include="T4\UshortCheckExtensions.cs">
      <DependentUpon>NumberFluentAssertionGenerator.tt</DependentUpon>
    </Compile>
  </ItemGroup>
  <ItemGroup>
    <None Include="NFluent.snk" />
    <None Include="packages.config" />
    <None Include="T4\NumberFluentAssertionGenerator.tt">
      <Generator>TextTemplatingFileGenerator</Generator>
      <LastOutputs>.\NumberFluentAssertionExtensionsScript.cs</LastOutputs>
      <TransformOnBuild>False</TransformOnBuild>
      <LastGenOutput>NumberFluentAssertionGenerator.txt</LastGenOutput>
    </None>
    <None Include="T4\TemplateFileManagerV2.1.ttinclude" />
    <None Include="Settings.StyleCop" />
    <None Include="T4\TypeCloningHelper.ttinclude" />
  </ItemGroup>
  <ItemGroup>
    <Service Include="{508349B6-6B84-4DF5-91F0-309BEEBAD82D}" />
  </ItemGroup>
  <ItemGroup>
    <Content Include="T4\NumberFluentAssertionGenerator.txt">
      <AutoGen>True</AutoGen>
      <DesignTime>True</DesignTime>
      <DependentUpon>NumberFluentAssertionGenerator.tt</DependentUpon>
    </Content>
  </ItemGroup>
  <Import Project="$(MSBuildToolsPath)\Microsoft.CSharp.targets" />
  <PropertyGroup>
    <PostBuildEvent>
    </PostBuildEvent>
  </PropertyGroup>
  <Import Project="$(SolutionDir)\.nuget\nuget.targets" />
  <Import Project="..\packages\MSBuildTasks.1.5.0.196\build\MSBuildTasks.targets" Condition="Exists('..\packages\MSBuildTasks.1.5.0.196\build\MSBuildTasks.targets')" />
  <Target Name="EnsureNuGetPackageBuildImports" BeforeTargets="PrepareForBuild">
    <PropertyGroup>
      <ErrorText>This project references NuGet package(s) that are missing on this computer. Use NuGet Package Restore to download them.  For more information, see http://go.microsoft.com/fwlink/?LinkID=322105. The missing file is {0}.</ErrorText>
    </PropertyGroup>
    <Error Condition="!Exists('..\packages\MSBuildTasks.1.5.0.196\build\MSBuildTasks.targets')" Text="$([System.String]::Format('$(ErrorText)', '..\packages\MSBuildTasks.1.5.0.196\build\MSBuildTasks.targets'))" />
  </Target>
  <!-- To modify your build process, add your task inside one of the targets below and uncomment it. 
       Other similar extension points exist, see Microsoft.Common.targets.
  <Target Name="BeforeBuild">
  </Target>
  <Target Name="AfterBuild">
  </Target>
  -->
</Project><|MERGE_RESOLUTION|>--- conflicted
+++ resolved
@@ -75,11 +75,8 @@
     <Compile Include="Extensibility\InstanceBlock.cs" />
     <Compile Include="Extensibility\IValueDescription.cs" />
     <Compile Include="Extensibility\MessageBlock.cs" />
-<<<<<<< HEAD
     <Compile Include="Extensibility\ReverseEngineeringExceptionMessagesHelper.cs" />
-=======
     <Compile Include="Extensibility\RangeBlock.cs" />
->>>>>>> 2b9d88e6
     <Compile Include="Extensibility\ValueBlock.cs" />
     <Compile Include="Extensions\MessageRelatedExtensions.cs" />
     <Compile Include="FluentCodeCheck.cs" />
