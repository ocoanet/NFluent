<<<<<<< HEAD
﻿<?xml version="1.0" encoding="utf-8"?>
<Project ToolsVersion="4.0" DefaultTargets="Build" xmlns="http://schemas.microsoft.com/developer/msbuild/2003">
  <Import Project="$(MSBuildExtensionsPath)\$(MSBuildToolsVersion)\Microsoft.Common.props" Condition="Exists('$(MSBuildExtensionsPath)\$(MSBuildToolsVersion)\Microsoft.Common.props')" />
  <PropertyGroup>
    <Configuration Condition=" '$(Configuration)' == '' ">Debug</Configuration>
    <Platform Condition=" '$(Platform)' == '' ">AnyCPU</Platform>
    <ProjectGuid>{BDAA4D22-45A1-470E-A142-70E1F194EE3F}</ProjectGuid>
    <OutputType>Library</OutputType>
    <AppDesignerFolder>Properties</AppDesignerFolder>
    <RootNamespace>NFluent.Tests</RootNamespace>
    <AssemblyName>NFluent.40.Tests</AssemblyName>
    <TargetFrameworkVersion>v4.5</TargetFrameworkVersion>
    <FileAlignment>512</FileAlignment>
    <TargetFrameworkProfile />
    <SolutionDir Condition="$(SolutionDir) == '' Or $(SolutionDir) == '*Undefined*'">..\</SolutionDir>
  </PropertyGroup>
  <PropertyGroup Condition=" '$(Configuration)|$(Platform)' == 'Debug|AnyCPU' ">
    <DebugSymbols>true</DebugSymbols>
    <DebugType>full</DebugType>
    <Optimize>false</Optimize>
    <OutputPath>bin\Debug\</OutputPath>
    <DefineConstants>TRACE;DEBUG;DOTNET_40</DefineConstants>
    <ErrorReport>prompt</ErrorReport>
    <WarningLevel>4</WarningLevel>
    <Prefer32Bit>false</Prefer32Bit>
    <PlatformTarget>AnyCPU</PlatformTarget>
  </PropertyGroup>
  <PropertyGroup Condition=" '$(Configuration)|$(Platform)' == 'Release|AnyCPU' ">
    <DebugType>pdbonly</DebugType>
    <Optimize>true</Optimize>
    <OutputPath>bin\Release\</OutputPath>
    <DefineConstants>TRACE</DefineConstants>
    <ErrorReport>prompt</ErrorReport>
    <WarningLevel>4</WarningLevel>
    <Prefer32Bit>false</Prefer32Bit>
    <PlatformTarget>AnyCPU</PlatformTarget>
  </PropertyGroup>
  <!-- Workaround for NCrunch issue (http://forum.ncrunch.net/yaf_postst935_Issue-when-using-conditional-compilation-symbols-in-linked-file.aspx) -->
  <PropertyGroup Condition="'$(TargetFrameworkVersion)' == 'v4.5'">
    <DefineConstants>$(DefineConstants);DOTNET_45</DefineConstants>
  </PropertyGroup>
  <!-- End of workaround for NCrunch issue (http://forum.ncrunch.net/yaf_postst935_Issue-when-using-conditional-compilation-symbols-in-linked-file.aspx) -->
  <PropertyGroup>
    <SignAssembly>true</SignAssembly>
  </PropertyGroup>
  <PropertyGroup>
    <AssemblyOriginatorKeyFile>NFluent.snk</AssemblyOriginatorKeyFile>
  </PropertyGroup>
  <ItemGroup>
    <Reference Include="nunit.framework, Version=2.6.4.14350, Culture=neutral, PublicKeyToken=96d09a1eb7f44a77, processorArchitecture=MSIL">
      <SpecificVersion>False</SpecificVersion>
      <HintPath>..\packages\NUnit.2.6.4\lib\nunit.framework.dll</HintPath>
    </Reference>
    <Reference Include="System" />
    <Reference Include="System.Core" />
    <Reference Include="System.Xml.Linq" />
    <Reference Include="System.Data.DataSetExtensions" />
    <Reference Include="Microsoft.CSharp" />
    <Reference Include="System.Data" />
    <Reference Include="System.Xml" />
  </ItemGroup>
  <ItemGroup>
    <Compile Include="..\NFluent.35.Tests\AndRelatedTests.cs">
      <Link>AndRelatedTests.cs</Link>
    </Compile>
    <Compile Include="..\NFluent.35.Tests\AsOperatorTests.cs">
      <Link>AsOperatorTests.cs</Link>
    </Compile>
    <Compile Include="..\NFluent.35.Tests\AutomaticNUnitExceptionDetectionTest.cs">
      <Link>AutomaticNUnitExceptionDetectionTest.cs</Link>
    </Compile>
    <Compile Include="..\NFluent.35.Tests\BooleanRelatedTests.cs">
      <Link>BooleanRelatedTests.cs</Link>
    </Compile>
    <Compile Include="..\NFluent.35.Tests\CharTests.cs">
      <Link>CharTests.cs</Link>
    </Compile>
    <Compile Include="..\NFluent.35.Tests\ComparableRelatedTests.cs">
      <Link>ComparableRelatedTests.cs</Link>
    </Compile>
    <Compile Include="..\NFluent.35.Tests\Constants.cs">
      <Link>Constants.cs</Link>
    </Compile>
    <Compile Include="..\NFluent.35.Tests\ContainsChainedSyntaxTests.cs">
      <Link>ContainsChainedSyntaxTests.cs</Link>
    </Compile>
    <Compile Include="..\NFluent.35.Tests\ContainsExactlyTests.cs">
      <Link>ContainsExactlyTests.cs</Link>
    </Compile>
    <Compile Include="..\NFluent.35.Tests\ContainsTests.cs">
      <Link>ContainsTests.cs</Link>
    </Compile>
    <Compile Include="..\NFluent.35.Tests\DateTimeRelatedTests.cs">
      <Link>DateTimeRelatedTests.cs</Link>
    </Compile>
    <Compile Include="..\NFluent.35.Tests\DictionaryChecksTests.cs">
      <Link>DictionaryChecksTests.cs</Link>
    </Compile>
    <Compile Include="..\NFluent.35.Tests\DoubleFloatingPointBinaryRelatedTests.cs">
      <Link>DoubleFloatingPointBinaryRelatedTests.cs</Link>
    </Compile>
    <Compile Include="..\NFluent.35.Tests\DurationTests.cs">
      <Link>DurationTests.cs</Link>
    </Compile>
    <Compile Include="..\NFluent.35.Tests\EdgeCasesTest.cs">
      <Link>EdgeCasesTest.cs</Link>
    </Compile>
    <Compile Include="..\NFluent.35.Tests\EnumerableRelatedTests.cs">
      <Link>EnumerableRelatedTests.cs</Link>
    </Compile>
    <Compile Include="..\NFluent.35.Tests\EnumOrStructRelatedTests.cs">
      <Link>EnumOrStructRelatedTests.cs</Link>
    </Compile>
    <Compile Include="..\NFluent.35.Tests\EqualRelatedTests.cs">
      <Link>EqualRelatedTests.cs</Link>
    </Compile>
    <Compile Include="..\NFluent.35.Tests\EventWaitHandleTests.cs">
      <Link>EventWaitHandleTests.cs</Link>
    </Compile>
    <Compile Include="..\NFluent.35.Tests\ExceptionTests.cs">
      <Link>ExceptionTests.cs</Link>
    </Compile>
    <Compile Include="..\NFluent.35.Tests\ExtensibilityHelperTests.cs">
      <Link>ExtensibilityHelperTests.cs</Link>
    </Compile>
    <Compile Include="..\NFluent.35.Tests\ExtensionSpikeTests.cs">
      <Link>ExtensionSpikeTests.cs</Link>
    </Compile>
    <Compile Include="..\NFluent.35.Tests\ExtractingRelatedTests.cs">
      <Link>ExtractingRelatedTests.cs</Link>
    </Compile>
    <Compile Include="..\NFluent.35.Tests\FluentMessageTests.cs">
      <Link>FluentMessageTests.cs</Link>
    </Compile>
    <Compile Include="..\NFluent.35.Tests\ForDocumentation\CheckDescription.cs">
      <Link>ForDocumentation\CheckDescription.cs</Link>
    </Compile>
    <Compile Include="..\NFluent.35.Tests\ForDocumentation\CheckList.cs">
      <Link>ForDocumentation\CheckList.cs</Link>
    </Compile>
    <Compile Include="..\NFluent.35.Tests\ForDocumentation\FullRunDescription.cs">
      <Link>ForDocumentation\FullRunDescription.cs</Link>
    </Compile>
    <Compile Include="..\NFluent.35.Tests\ForDocumentation\GenerateErrorMessages.cs">
      <Link>ForDocumentation\GenerateErrorMessages.cs</Link>
    </Compile>
    <Compile Include="..\NFluent.35.Tests\ForDocumentation\LocaleChecks.cs">
      <Link>ForDocumentation\LocaleChecks.cs</Link>
    </Compile>
    <Compile Include="..\NFluent.35.Tests\ForDocumentation\RunnerHelper.cs">
      <Link>ForDocumentation\RunnerHelper.cs</Link>
    </Compile>
    <Compile Include="..\NFluent.35.Tests\ForDocumentation\TypeChecks.cs">
      <Link>ForDocumentation\TypeChecks.cs</Link>
    </Compile>
    <Compile Include="..\NFluent.35.Tests\HelpersTest.cs">
      <Link>HelpersTest.cs</Link>
    </Compile>
    <Compile Include="..\NFluent.35.Tests\IntRelatedTests.cs">
      <Link>IntRelatedTests.cs</Link>
    </Compile>
    <Compile Include="..\NFluent.35.Tests\IntSignedNumberRelatedTests.cs">
      <Link>IntSignedNumberRelatedTests.cs</Link>
    </Compile>
    <Compile Include="..\NFluent.35.Tests\IsInstanceOfTests.cs">
      <Link>IsInstanceOfTests.cs</Link>
    </Compile>
    <Compile Include="..\NFluent.35.Tests\IsOnlyMadeOfTests.cs">
      <Link>IsOnlyMadeOfTests.cs</Link>
    </Compile>
    <Compile Include="..\NFluent.35.Tests\LambdaDurationTests.cs">
      <Link>LambdaDurationTests.cs</Link>
    </Compile>
    <Compile Include="..\NFluent.35.Tests\LambdaRelatedTests.cs">
      <Link>LambdaRelatedTests.cs</Link>
    </Compile>
    <Compile Include="..\NFluent.35.Tests\NotRelatedTests.cs">
      <Link>NotRelatedTests.cs</Link>
    </Compile>
    <Compile Include="..\NFluent.35.Tests\NumbersOfDifferentTypesRelatedTests.cs">
      <Link>NumbersOfDifferentTypesRelatedTests.cs</Link>
    </Compile>
    <Compile Include="..\NFluent.35.Tests\ObjectFIeldsRelatedTest.cs">
      <Link>ObjectFIeldsRelatedTest.cs</Link>
    </Compile>
    <Compile Include="..\NFluent.35.Tests\ObjectRelatedTest.cs">
      <Link>ObjectRelatedTest.cs</Link>
    </Compile>
    <Compile Include="..\NFluent.35.Tests\ReadmeRelatedTests.cs">
      <Link>ReadmeRelatedTests.cs</Link>
    </Compile>
    <Compile Include="..\NFluent.35.Tests\StringRelatedTests.cs">
      <Link>StringRelatedTests.cs</Link>
    </Compile>
    <Compile Include="..\NFluent.35.Tests\T4\ByteRelatedTests.cs">
      <Link>T4\ByteRelatedTests.cs</Link>
      <DependentUpon>NumberTestsGenerator.tt</DependentUpon>
    </Compile>
    <Compile Include="..\NFluent.35.Tests\T4\DecimalRelatedTests.cs">
      <Link>T4\DecimalRelatedTests.cs</Link>
      <DependentUpon>NumberTestsGenerator.tt</DependentUpon>
    </Compile>
    <Compile Include="..\NFluent.35.Tests\T4\DecimalSignedNumberRelatedTests.cs">
      <Link>T4\DecimalSignedNumberRelatedTests.cs</Link>
      <DependentUpon>NumberTestsGenerator.tt</DependentUpon>
    </Compile>
    <Compile Include="..\NFluent.35.Tests\T4\DoubleRelatedTests.cs">
      <Link>T4\DoubleRelatedTests.cs</Link>
      <DependentUpon>NumberTestsGenerator.tt</DependentUpon>
    </Compile>
    <Compile Include="..\NFluent.35.Tests\T4\DoubleSignedNumberRelatedTests.cs">
      <Link>T4\DoubleSignedNumberRelatedTests.cs</Link>
      <DependentUpon>NumberTestsGenerator.tt</DependentUpon>
    </Compile>
    <Compile Include="..\NFluent.35.Tests\T4\FloatFloatingPointBinaryRelatedTests.cs">
      <Link>T4\FloatFloatingPointBinaryRelatedTests.cs</Link>
      <DependentUpon>NumberTestsGenerator.tt</DependentUpon>
    </Compile>
    <Compile Include="..\NFluent.35.Tests\T4\FloatRelatedTests.cs">
      <Link>T4\FloatRelatedTests.cs</Link>
      <DependentUpon>NumberTestsGenerator.tt</DependentUpon>
    </Compile>
    <Compile Include="..\NFluent.35.Tests\T4\FloatSignedNumberRelatedTests.cs">
      <Link>T4\FloatSignedNumberRelatedTests.cs</Link>
      <DependentUpon>NumberTestsGenerator.tt</DependentUpon>
    </Compile>
    <Compile Include="..\NFluent.35.Tests\T4\LongRelatedTests.cs">
      <Link>T4\LongRelatedTests.cs</Link>
      <DependentUpon>NumberTestsGenerator.tt</DependentUpon>
    </Compile>
    <Compile Include="..\NFluent.35.Tests\T4\LongSignedNumberRelatedTests.cs">
      <Link>T4\LongSignedNumberRelatedTests.cs</Link>
      <DependentUpon>NumberTestsGenerator.tt</DependentUpon>
    </Compile>
    <Compile Include="..\NFluent.35.Tests\T4\SbyteRelatedTests.cs">
      <Link>T4\SbyteRelatedTests.cs</Link>
      <DependentUpon>NumberTestsGenerator.tt</DependentUpon>
    </Compile>
    <Compile Include="..\NFluent.35.Tests\T4\SbyteSignedNumberRelatedTests.cs">
      <Link>T4\SbyteSignedNumberRelatedTests.cs</Link>
      <DependentUpon>NumberTestsGenerator.tt</DependentUpon>
    </Compile>
    <Compile Include="..\NFluent.35.Tests\T4\ShortRelatedTests.cs">
      <Link>T4\ShortRelatedTests.cs</Link>
      <DependentUpon>NumberTestsGenerator.tt</DependentUpon>
    </Compile>
    <Compile Include="..\NFluent.35.Tests\T4\ShortSignedNumberRelatedTests.cs">
      <Link>T4\ShortSignedNumberRelatedTests.cs</Link>
      <DependentUpon>NumberTestsGenerator.tt</DependentUpon>
    </Compile>
    <Compile Include="..\NFluent.35.Tests\T4\UintRelatedTests.cs">
      <Link>T4\UintRelatedTests.cs</Link>
      <DependentUpon>NumberTestsGenerator.tt</DependentUpon>
    </Compile>
    <Compile Include="..\NFluent.35.Tests\T4\UlongRelatedTests.cs">
      <Link>T4\UlongRelatedTests.cs</Link>
      <DependentUpon>NumberTestsGenerator.tt</DependentUpon>
    </Compile>
    <Compile Include="..\NFluent.35.Tests\T4\UshortRelatedTests.cs">
      <Link>T4\UshortRelatedTests.cs</Link>
      <DependentUpon>NumberTestsGenerator.tt</DependentUpon>
    </Compile>
    <Compile Include="..\NFluent.35.Tests\TimeHelperTest.cs">
      <Link>TimeHelperTest.cs</Link>
    </Compile>
    <Compile Include="..\NFluent.35.Tests\TimeSpanTests.cs">
      <Link>TimeSpanTests.cs</Link>
    </Compile>
    <Compile Include="..\NFluent.35.Tests\ToEnumeratedStringTests.cs">
      <Link>ToEnumeratedStringTests.cs</Link>
    </Compile>
    <Compile Include="..\NFluent.35.Tests\UserReportedIssuesTests.cs">
      <Link>UserReportedIssuesTests.cs</Link>
    </Compile>
    <Compile Include="..\NFluent.35.Tests\ValueBlockTests.cs">
      <Link>ValueBlockTests.cs</Link>
    </Compile>
    <Compile Include="..\NFluent.35.Tests\XamarinSpecificTests.cs">
      <Link>XamarinSpecificTests.cs</Link>
    </Compile>
    <Compile Include="..\Version.cs">
      <Link>Version.cs</Link>
    </Compile>
    <Compile Include="AsyncRelatedTests.cs" />
    <Compile Include="DynamicTests.cs" />
    <Compile Include="Properties\AssemblyInfo.cs" />
  </ItemGroup>
  <ItemGroup>
    <None Include="..\NFluent.35.Tests\Settings.StyleCop">
      <Link>Settings.StyleCop</Link>
    </None>
    <None Include="..\NFluent.35.Tests\T4\NumberTestsGenerator.tt">
      <Link>T4\NumberTestsGenerator.tt</Link>
      <Generator>TextTemplatingFileGenerator</Generator>
      <LastGenOutput>NumberTestsGenerator.txt</LastGenOutput>
    </None>
    <None Include="..\NFluent.35.Tests\T4\TemplateFileManagerV2.1.ttinclude">
      <Link>T4\TemplateFileManagerV2.1.ttinclude</Link>
    </None>
    <None Include="..\NFluent.35.Tests\T4\TypeCloningHelper.ttinclude">
      <Link>T4\TypeCloningHelper.ttinclude</Link>
    </None>
    <None Include="NFluent.snk" />
    <None Include="packages.config" />
  </ItemGroup>
  <ItemGroup>
    <ProjectReference Include="..\NFluent.40\NFluent.40.csproj">
      <Project>{1E2D9D56-D0A4-4D2E-8F2B-F211000E1667}</Project>
      <Name>NFluent.40</Name>
    </ProjectReference>
    <ProjectReference Include="..\NFluent.Tests.Extensions.40\NFluent.Tests.Extensions.40.csproj">
      <Project>{1baa72cb-3a46-4711-9a5b-f96cf20d465e}</Project>
      <Name>NFluent.Tests.Extensions.40</Name>
    </ProjectReference>
  </ItemGroup>
  <ItemGroup>
    <Service Include="{508349B6-6B84-4DF5-91F0-309BEEBAD82D}" />
    <Service Include="{82A7F48D-3B50-4B1E-B82E-3ADA8210C358}" />
  </ItemGroup>
  <ItemGroup>
    <Content Include="..\NFluent.35.Tests\CheckedFile.xml">
      <Link>CheckedFile.xml</Link>
      <CopyToOutputDirectory>PreserveNewest</CopyToOutputDirectory>
    </Content>
    <Content Include="..\NFluent.35.Tests\ExpectedFile.xml">
      <Link>ExpectedFile.xml</Link>
      <CopyToOutputDirectory>PreserveNewest</CopyToOutputDirectory>
    </Content>
    <Content Include="..\NFluent.35.Tests\T4\NumberTestsGenerator.txt">
      <Link>T4\NumberTestsGenerator.txt</Link>
      <AutoGen>True</AutoGen>
      <DesignTime>True</DesignTime>
      <DependentUpon>NumberTestsGenerator.tt</DependentUpon>
    </Content>
  </ItemGroup>
  <Import Project="$(MSBuildToolsPath)\Microsoft.CSharp.targets" />
  <Import Project="$(SolutionDir)\.nuget\NuGet.targets" Condition="Exists('$(SolutionDir)\.nuget\NuGet.targets')" />
  <ProjectExtensions>
    <VisualStudio>
      <UserProperties ProjectLinkReference="6B88C45A-D45E-40FB-8635-D0E0EF0454E9" ProjectLinkerExcludeFilter="\\?desktop(\\.*)?$;\\?silverlight(\\.*)?$;\.desktop;\.silverlight;\.xaml;^service references(\\.*)?$;\.clientconfig;^web references(\\.*)?$" />
    </VisualStudio>
  </ProjectExtensions>
=======
﻿<?xml version="1.0" encoding="utf-8"?>
<Project ToolsVersion="4.0" DefaultTargets="Build" xmlns="http://schemas.microsoft.com/developer/msbuild/2003">
  <Import Project="$(MSBuildExtensionsPath)\$(MSBuildToolsVersion)\Microsoft.Common.props" Condition="Exists('$(MSBuildExtensionsPath)\$(MSBuildToolsVersion)\Microsoft.Common.props')" />
  <PropertyGroup>
    <Configuration Condition=" '$(Configuration)' == '' ">Debug</Configuration>
    <Platform Condition=" '$(Platform)' == '' ">AnyCPU</Platform>
    <ProjectGuid>{BDAA4D22-45A1-470E-A142-70E1F194EE3F}</ProjectGuid>
    <OutputType>Library</OutputType>
    <AppDesignerFolder>Properties</AppDesignerFolder>
    <RootNamespace>NFluent.Tests</RootNamespace>
    <AssemblyName>NFluent.40.Tests</AssemblyName>
    <TargetFrameworkVersion>v4.5</TargetFrameworkVersion>
    <FileAlignment>512</FileAlignment>
    <TargetFrameworkProfile />
    <SolutionDir Condition="$(SolutionDir) == '' Or $(SolutionDir) == '*Undefined*'">..\</SolutionDir>
  </PropertyGroup>
  <PropertyGroup Condition=" '$(Configuration)|$(Platform)' == 'Debug|AnyCPU' ">
    <DebugSymbols>true</DebugSymbols>
    <DebugType>full</DebugType>
    <Optimize>false</Optimize>
    <OutputPath>bin\Debug\</OutputPath>
    <DefineConstants>TRACE;DEBUG;DOTNET_40</DefineConstants>
    <ErrorReport>prompt</ErrorReport>
    <WarningLevel>4</WarningLevel>
    <Prefer32Bit>false</Prefer32Bit>
    <PlatformTarget>AnyCPU</PlatformTarget>
  </PropertyGroup>
  <PropertyGroup Condition=" '$(Configuration)|$(Platform)' == 'Release|AnyCPU' ">
    <DebugType>pdbonly</DebugType>
    <Optimize>true</Optimize>
    <OutputPath>bin\Release\</OutputPath>
    <DefineConstants>TRACE</DefineConstants>
    <ErrorReport>prompt</ErrorReport>
    <WarningLevel>4</WarningLevel>
    <Prefer32Bit>false</Prefer32Bit>
    <PlatformTarget>AnyCPU</PlatformTarget>
  </PropertyGroup>
  <!-- Workaround for NCrunch issue (http://forum.ncrunch.net/yaf_postst935_Issue-when-using-conditional-compilation-symbols-in-linked-file.aspx) -->
  <PropertyGroup Condition="'$(TargetFrameworkVersion)' == 'v4.5'">
    <DefineConstants>$(DefineConstants);DOTNET_45</DefineConstants>
  </PropertyGroup>
  <!-- End of workaround for NCrunch issue (http://forum.ncrunch.net/yaf_postst935_Issue-when-using-conditional-compilation-symbols-in-linked-file.aspx) -->
  <PropertyGroup>
    <SignAssembly>true</SignAssembly>
  </PropertyGroup>
  <PropertyGroup>
    <AssemblyOriginatorKeyFile>NFluent.snk</AssemblyOriginatorKeyFile>
  </PropertyGroup>
  <ItemGroup>
    <Reference Include="nunit.framework">
      <HintPath>..\packages\NUnit.2.6.3\lib\nunit.framework.dll</HintPath>
    </Reference>
    <Reference Include="System" />
    <Reference Include="System.Core" />
    <Reference Include="System.Xml.Linq" />
    <Reference Include="System.Data.DataSetExtensions" />
    <Reference Include="Microsoft.CSharp" />
    <Reference Include="System.Data" />
    <Reference Include="System.Xml" />
  </ItemGroup>
  <ItemGroup>
    <Compile Include="..\NFluent.35.Tests\AndRelatedTests.cs">
      <Link>AndRelatedTests.cs</Link>
    </Compile>
    <Compile Include="..\NFluent.35.Tests\BooleanRelatedTests.cs">
      <Link>BooleanRelatedTests.cs</Link>
    </Compile>
    <Compile Include="..\NFluent.35.Tests\CharTests.cs">
      <Link>CharTests.cs</Link>
    </Compile>
    <Compile Include="..\NFluent.35.Tests\ComparableRelatedTests.cs">
      <Link>ComparableRelatedTests.cs</Link>
    </Compile>
    <Compile Include="..\NFluent.35.Tests\Constants.cs">
      <Link>Constants.cs</Link>
    </Compile>
    <Compile Include="..\NFluent.35.Tests\ContainsChainedSyntaxTests.cs">
      <Link>ContainsChainedSyntaxTests.cs</Link>
    </Compile>
    <Compile Include="..\NFluent.35.Tests\ContainsExactlyTests.cs">
      <Link>ContainsExactlyTests.cs</Link>
    </Compile>
    <Compile Include="..\NFluent.35.Tests\ContainsTests.cs">
      <Link>ContainsTests.cs</Link>
    </Compile>
    <Compile Include="..\NFluent.35.Tests\DateTimeRelatedTests.cs">
      <Link>DateTimeRelatedTests.cs</Link>
    </Compile>
    <Compile Include="..\NFluent.35.Tests\DictionaryChecksTests.cs">
      <Link>DictionaryChecksTests.cs</Link>
    </Compile>
    <Compile Include="..\NFluent.35.Tests\DoubleFloatingPointBinaryRelatedTests.cs">
      <Link>DoubleFloatingPointBinaryRelatedTests.cs</Link>
    </Compile>
    <Compile Include="..\NFluent.35.Tests\DurationTests.cs">
      <Link>DurationTests.cs</Link>
    </Compile>
    <Compile Include="..\NFluent.35.Tests\EdgeCasesTest.cs">
      <Link>EdgeCasesTest.cs</Link>
    </Compile>
    <Compile Include="..\NFluent.35.Tests\EnumerableRelatedTests.cs">
      <Link>EnumerableRelatedTests.cs</Link>
    </Compile>
    <Compile Include="..\NFluent.35.Tests\EnumOrStructRelatedTests.cs">
      <Link>EnumOrStructRelatedTests.cs</Link>
    </Compile>
    <Compile Include="..\NFluent.35.Tests\EqualRelatedTests.cs">
      <Link>EqualRelatedTests.cs</Link>
    </Compile>
    <Compile Include="..\NFluent.35.Tests\EventWaitHandleTests.cs">
      <Link>EventWaitHandleTests.cs</Link>
    </Compile>
    <Compile Include="..\NFluent.35.Tests\ExceptionHelperTests.cs">
      <Link>ExceptionHelperTests.cs</Link>
    </Compile>
    <Compile Include="..\NFluent.35.Tests\ExceptionTests.cs">
      <Link>ExceptionTests.cs</Link>
    </Compile>
    <Compile Include="..\NFluent.35.Tests\ExtensibilityHelperTests.cs">
      <Link>ExtensibilityHelperTests.cs</Link>
    </Compile>
    <Compile Include="..\NFluent.35.Tests\ExtensionSpikeTests.cs">
      <Link>ExtensionSpikeTests.cs</Link>
    </Compile>
    <Compile Include="..\NFluent.35.Tests\ExtractingRelatedTests.cs">
      <Link>ExtractingRelatedTests.cs</Link>
    </Compile>
    <Compile Include="..\NFluent.35.Tests\FluentMessageTests.cs">
      <Link>FluentMessageTests.cs</Link>
    </Compile>
    <Compile Include="..\NFluent.35.Tests\ForDocumentation\CheckDescription.cs">
      <Link>ForDocumentation\CheckDescription.cs</Link>
    </Compile>
    <Compile Include="..\NFluent.35.Tests\ForDocumentation\CheckList.cs">
      <Link>ForDocumentation\CheckList.cs</Link>
    </Compile>
    <Compile Include="..\NFluent.35.Tests\ForDocumentation\FullRunDescription.cs">
      <Link>ForDocumentation\FullRunDescription.cs</Link>
    </Compile>
    <Compile Include="..\NFluent.35.Tests\ForDocumentation\GenerateErrorMessages.cs">
      <Link>ForDocumentation\GenerateErrorMessages.cs</Link>
    </Compile>
    <Compile Include="..\NFluent.35.Tests\ForDocumentation\LocaleChecks.cs">
      <Link>ForDocumentation\LocaleChecks.cs</Link>
    </Compile>
    <Compile Include="..\NFluent.35.Tests\ForDocumentation\RunnerHelper.cs">
      <Link>ForDocumentation\RunnerHelper.cs</Link>
    </Compile>
    <Compile Include="..\NFluent.35.Tests\ForDocumentation\TypeChecks.cs">
      <Link>ForDocumentation\TypeChecks.cs</Link>
    </Compile>
    <Compile Include="..\NFluent.35.Tests\HelpersTest.cs">
      <Link>HelpersTest.cs</Link>
    </Compile>
    <Compile Include="..\NFluent.35.Tests\IntRelatedTests.cs">
      <Link>IntRelatedTests.cs</Link>
    </Compile>
    <Compile Include="..\NFluent.35.Tests\IntSignedNumberRelatedTests.cs">
      <Link>IntSignedNumberRelatedTests.cs</Link>
    </Compile>
    <Compile Include="..\NFluent.35.Tests\IsInstanceOfTests.cs">
      <Link>IsInstanceOfTests.cs</Link>
    </Compile>
    <Compile Include="..\NFluent.35.Tests\IsOnlyMadeOfTests.cs">
      <Link>IsOnlyMadeOfTests.cs</Link>
    </Compile>
    <Compile Include="..\NFluent.35.Tests\LambdaDurationTests.cs">
      <Link>LambdaDurationTests.cs</Link>
    </Compile>
    <Compile Include="..\NFluent.35.Tests\LambdaRelatedTests.cs">
      <Link>LambdaRelatedTests.cs</Link>
    </Compile>
    <Compile Include="..\NFluent.35.Tests\NotRelatedTests.cs">
      <Link>NotRelatedTests.cs</Link>
    </Compile>
    <Compile Include="..\NFluent.35.Tests\NumbersOfDifferentTypesRelatedTests.cs">
      <Link>NumbersOfDifferentTypesRelatedTests.cs</Link>
    </Compile>
    <Compile Include="..\NFluent.35.Tests\ObjectRelatedTest.cs">
      <Link>ObjectRelatedTest.cs</Link>
    </Compile>
    <Compile Include="..\NFluent.35.Tests\ReadmeRelatedTests.cs">
      <Link>ReadmeRelatedTests.cs</Link>
    </Compile>
    <Compile Include="..\NFluent.35.Tests\StringRelatedTests.cs">
      <Link>StringRelatedTests.cs</Link>
    </Compile>
    <Compile Include="..\NFluent.35.Tests\T4\ByteRelatedTests.cs">
      <Link>T4\ByteRelatedTests.cs</Link>
      <DependentUpon>NumberTestsGenerator.tt</DependentUpon>
    </Compile>
    <Compile Include="..\NFluent.35.Tests\T4\DecimalRelatedTests.cs">
      <Link>T4\DecimalRelatedTests.cs</Link>
      <DependentUpon>NumberTestsGenerator.tt</DependentUpon>
    </Compile>
    <Compile Include="..\NFluent.35.Tests\T4\DecimalSignedNumberRelatedTests.cs">
      <Link>T4\DecimalSignedNumberRelatedTests.cs</Link>
      <DependentUpon>NumberTestsGenerator.tt</DependentUpon>
    </Compile>
    <Compile Include="..\NFluent.35.Tests\T4\DoubleRelatedTests.cs">
      <Link>T4\DoubleRelatedTests.cs</Link>
      <DependentUpon>NumberTestsGenerator.tt</DependentUpon>
    </Compile>
    <Compile Include="..\NFluent.35.Tests\T4\DoubleSignedNumberRelatedTests.cs">
      <Link>T4\DoubleSignedNumberRelatedTests.cs</Link>
      <DependentUpon>NumberTestsGenerator.tt</DependentUpon>
    </Compile>
    <Compile Include="..\NFluent.35.Tests\T4\FloatFloatingPointBinaryRelatedTests.cs">
      <Link>T4\FloatFloatingPointBinaryRelatedTests.cs</Link>
      <DependentUpon>NumberTestsGenerator.tt</DependentUpon>
    </Compile>
    <Compile Include="..\NFluent.35.Tests\T4\FloatRelatedTests.cs">
      <Link>T4\FloatRelatedTests.cs</Link>
      <DependentUpon>NumberTestsGenerator.tt</DependentUpon>
    </Compile>
    <Compile Include="..\NFluent.35.Tests\T4\FloatSignedNumberRelatedTests.cs">
      <Link>T4\FloatSignedNumberRelatedTests.cs</Link>
      <DependentUpon>NumberTestsGenerator.tt</DependentUpon>
    </Compile>
    <Compile Include="..\NFluent.35.Tests\T4\LongRelatedTests.cs">
      <Link>T4\LongRelatedTests.cs</Link>
      <DependentUpon>NumberTestsGenerator.tt</DependentUpon>
    </Compile>
    <Compile Include="..\NFluent.35.Tests\T4\LongSignedNumberRelatedTests.cs">
      <Link>T4\LongSignedNumberRelatedTests.cs</Link>
      <DependentUpon>NumberTestsGenerator.tt</DependentUpon>
    </Compile>
    <Compile Include="..\NFluent.35.Tests\T4\SbyteRelatedTests.cs">
      <Link>T4\SbyteRelatedTests.cs</Link>
      <DependentUpon>NumberTestsGenerator.tt</DependentUpon>
    </Compile>
    <Compile Include="..\NFluent.35.Tests\T4\SbyteSignedNumberRelatedTests.cs">
      <Link>T4\SbyteSignedNumberRelatedTests.cs</Link>
      <DependentUpon>NumberTestsGenerator.tt</DependentUpon>
    </Compile>
    <Compile Include="..\NFluent.35.Tests\T4\ShortRelatedTests.cs">
      <Link>T4\ShortRelatedTests.cs</Link>
      <DependentUpon>NumberTestsGenerator.tt</DependentUpon>
    </Compile>
    <Compile Include="..\NFluent.35.Tests\T4\ShortSignedNumberRelatedTests.cs">
      <Link>T4\ShortSignedNumberRelatedTests.cs</Link>
      <DependentUpon>NumberTestsGenerator.tt</DependentUpon>
    </Compile>
    <Compile Include="..\NFluent.35.Tests\T4\UintRelatedTests.cs">
      <Link>T4\UintRelatedTests.cs</Link>
      <DependentUpon>NumberTestsGenerator.tt</DependentUpon>
    </Compile>
    <Compile Include="..\NFluent.35.Tests\T4\UlongRelatedTests.cs">
      <Link>T4\UlongRelatedTests.cs</Link>
      <DependentUpon>NumberTestsGenerator.tt</DependentUpon>
    </Compile>
    <Compile Include="..\NFluent.35.Tests\T4\UshortRelatedTests.cs">
      <Link>T4\UshortRelatedTests.cs</Link>
      <DependentUpon>NumberTestsGenerator.tt</DependentUpon>
    </Compile>
    <Compile Include="..\NFluent.35.Tests\TimeHelperTest.cs">
      <Link>TimeHelperTest.cs</Link>
    </Compile>
    <Compile Include="..\NFluent.35.Tests\TimeSpanTests.cs">
      <Link>TimeSpanTests.cs</Link>
    </Compile>
    <Compile Include="..\NFluent.35.Tests\ToEnumeratedStringTests.cs">
      <Link>ToEnumeratedStringTests.cs</Link>
    </Compile>
    <Compile Include="..\NFluent.35.Tests\UserReportedIssuesTests.cs">
      <Link>UserReportedIssuesTests.cs</Link>
    </Compile>
    <Compile Include="..\NFluent.35.Tests\XamarinSpecificTests.cs">
      <Link>XamarinSpecificTests.cs</Link>
    </Compile>
    <Compile Include="..\Version.cs">
      <Link>Version.cs</Link>
    </Compile>
    <Compile Include="AsyncRelatedTests.cs" />
    <Compile Include="DynamicTests.cs" />
    <Compile Include="Properties\AssemblyInfo.cs" />
  </ItemGroup>
  <ItemGroup>
    <None Include="..\NFluent.35.Tests\Settings.StyleCop">
      <Link>Settings.StyleCop</Link>
    </None>
    <None Include="..\NFluent.35.Tests\T4\NumberTestsGenerator.tt">
      <Link>T4\NumberTestsGenerator.tt</Link>
      <Generator>TextTemplatingFileGenerator</Generator>
      <LastGenOutput>NumberTestsGenerator.txt</LastGenOutput>
    </None>
    <None Include="..\NFluent.35.Tests\T4\TemplateFileManagerV2.1.ttinclude">
      <Link>T4\TemplateFileManagerV2.1.ttinclude</Link>
    </None>
    <None Include="..\NFluent.35.Tests\T4\TypeCloningHelper.ttinclude">
      <Link>T4\TypeCloningHelper.ttinclude</Link>
    </None>
    <None Include="NFluent.snk" />
    <None Include="packages.config" />
  </ItemGroup>
  <ItemGroup>
    <ProjectReference Include="..\NFluent.40\NFluent.40.csproj">
      <Project>{1E2D9D56-D0A4-4D2E-8F2B-F211000E1667}</Project>
      <Name>NFluent.40</Name>
    </ProjectReference>
    <ProjectReference Include="..\NFluent.Tests.Extensions.40\NFluent.Tests.Extensions.40.csproj">
      <Project>{1baa72cb-3a46-4711-9a5b-f96cf20d465e}</Project>
      <Name>NFluent.Tests.Extensions.40</Name>
    </ProjectReference>
  </ItemGroup>
  <ItemGroup>
    <Service Include="{508349B6-6B84-4DF5-91F0-309BEEBAD82D}" />
    <Service Include="{82A7F48D-3B50-4B1E-B82E-3ADA8210C358}" />
  </ItemGroup>
  <ItemGroup>
    <Content Include="..\NFluent.35.Tests\CheckedFile.xml">
      <Link>CheckedFile.xml</Link>
      <CopyToOutputDirectory>PreserveNewest</CopyToOutputDirectory>
    </Content>
    <Content Include="..\NFluent.35.Tests\ExpectedFile.xml">
      <Link>ExpectedFile.xml</Link>
      <CopyToOutputDirectory>PreserveNewest</CopyToOutputDirectory>
    </Content>
    <Content Include="..\NFluent.35.Tests\T4\NumberTestsGenerator.txt">
      <Link>T4\NumberTestsGenerator.txt</Link>
      <AutoGen>True</AutoGen>
      <DesignTime>True</DesignTime>
      <DependentUpon>NumberTestsGenerator.tt</DependentUpon>
    </Content>
  </ItemGroup>
  <Import Project="$(MSBuildToolsPath)\Microsoft.CSharp.targets" />
  <Import Project="$(SolutionDir)\.nuget\NuGet.targets" Condition="Exists('$(SolutionDir)\.nuget\NuGet.targets')" />
  <ProjectExtensions>
    <VisualStudio>
      <UserProperties ProjectLinkerExcludeFilter="\\?desktop(\\.*)?$;\\?silverlight(\\.*)?$;\.desktop;\.silverlight;\.xaml;^service references(\\.*)?$;\.clientconfig;^web references(\\.*)?$" ProjectLinkReference="6B88C45A-D45E-40FB-8635-D0E0EF0454E9" />
    </VisualStudio>
  </ProjectExtensions>
>>>>>>> 6e425890
  <!-- To modify your build process, add your task inside one of the targets below and uncomment it. 
       Other similar extension points exist, see Microsoft.Common.targets.
  <Target Name="BeforeBuild">
  </Target>
  <Target Name="AfterBuild">
  </Target>
  -->
</Project><|MERGE_RESOLUTION|>--- conflicted
+++ resolved
@@ -1,4 +1,3 @@
-<<<<<<< HEAD
 ﻿<?xml version="1.0" encoding="utf-8"?>
 <Project ToolsVersion="4.0" DefaultTargets="Build" xmlns="http://schemas.microsoft.com/developer/msbuild/2003">
   <Import Project="$(MSBuildExtensionsPath)\$(MSBuildToolsVersion)\Microsoft.Common.props" Condition="Exists('$(MSBuildExtensionsPath)\$(MSBuildToolsVersion)\Microsoft.Common.props')" />
@@ -67,9 +66,6 @@
     <Compile Include="..\NFluent.35.Tests\AsOperatorTests.cs">
       <Link>AsOperatorTests.cs</Link>
     </Compile>
-    <Compile Include="..\NFluent.35.Tests\AutomaticNUnitExceptionDetectionTest.cs">
-      <Link>AutomaticNUnitExceptionDetectionTest.cs</Link>
-    </Compile>
     <Compile Include="..\NFluent.35.Tests\BooleanRelatedTests.cs">
       <Link>BooleanRelatedTests.cs</Link>
     </Compile>
@@ -117,6 +113,9 @@
     </Compile>
     <Compile Include="..\NFluent.35.Tests\EventWaitHandleTests.cs">
       <Link>EventWaitHandleTests.cs</Link>
+    </Compile>
+    <Compile Include="..\NFluent.35.Tests\ExceptionHelperTests.cs">
+      <Link>ExceptionHelperTests.cs</Link>
     </Compile>
     <Compile Include="..\NFluent.35.Tests\ExceptionTests.cs">
       <Link>ExceptionTests.cs</Link>
@@ -338,343 +337,9 @@
   <Import Project="$(SolutionDir)\.nuget\NuGet.targets" Condition="Exists('$(SolutionDir)\.nuget\NuGet.targets')" />
   <ProjectExtensions>
     <VisualStudio>
-      <UserProperties ProjectLinkReference="6B88C45A-D45E-40FB-8635-D0E0EF0454E9" ProjectLinkerExcludeFilter="\\?desktop(\\.*)?$;\\?silverlight(\\.*)?$;\.desktop;\.silverlight;\.xaml;^service references(\\.*)?$;\.clientconfig;^web references(\\.*)?$" />
-    </VisualStudio>
-  </ProjectExtensions>
-=======
-﻿<?xml version="1.0" encoding="utf-8"?>
-<Project ToolsVersion="4.0" DefaultTargets="Build" xmlns="http://schemas.microsoft.com/developer/msbuild/2003">
-  <Import Project="$(MSBuildExtensionsPath)\$(MSBuildToolsVersion)\Microsoft.Common.props" Condition="Exists('$(MSBuildExtensionsPath)\$(MSBuildToolsVersion)\Microsoft.Common.props')" />
-  <PropertyGroup>
-    <Configuration Condition=" '$(Configuration)' == '' ">Debug</Configuration>
-    <Platform Condition=" '$(Platform)' == '' ">AnyCPU</Platform>
-    <ProjectGuid>{BDAA4D22-45A1-470E-A142-70E1F194EE3F}</ProjectGuid>
-    <OutputType>Library</OutputType>
-    <AppDesignerFolder>Properties</AppDesignerFolder>
-    <RootNamespace>NFluent.Tests</RootNamespace>
-    <AssemblyName>NFluent.40.Tests</AssemblyName>
-    <TargetFrameworkVersion>v4.5</TargetFrameworkVersion>
-    <FileAlignment>512</FileAlignment>
-    <TargetFrameworkProfile />
-    <SolutionDir Condition="$(SolutionDir) == '' Or $(SolutionDir) == '*Undefined*'">..\</SolutionDir>
-  </PropertyGroup>
-  <PropertyGroup Condition=" '$(Configuration)|$(Platform)' == 'Debug|AnyCPU' ">
-    <DebugSymbols>true</DebugSymbols>
-    <DebugType>full</DebugType>
-    <Optimize>false</Optimize>
-    <OutputPath>bin\Debug\</OutputPath>
-    <DefineConstants>TRACE;DEBUG;DOTNET_40</DefineConstants>
-    <ErrorReport>prompt</ErrorReport>
-    <WarningLevel>4</WarningLevel>
-    <Prefer32Bit>false</Prefer32Bit>
-    <PlatformTarget>AnyCPU</PlatformTarget>
-  </PropertyGroup>
-  <PropertyGroup Condition=" '$(Configuration)|$(Platform)' == 'Release|AnyCPU' ">
-    <DebugType>pdbonly</DebugType>
-    <Optimize>true</Optimize>
-    <OutputPath>bin\Release\</OutputPath>
-    <DefineConstants>TRACE</DefineConstants>
-    <ErrorReport>prompt</ErrorReport>
-    <WarningLevel>4</WarningLevel>
-    <Prefer32Bit>false</Prefer32Bit>
-    <PlatformTarget>AnyCPU</PlatformTarget>
-  </PropertyGroup>
-  <!-- Workaround for NCrunch issue (http://forum.ncrunch.net/yaf_postst935_Issue-when-using-conditional-compilation-symbols-in-linked-file.aspx) -->
-  <PropertyGroup Condition="'$(TargetFrameworkVersion)' == 'v4.5'">
-    <DefineConstants>$(DefineConstants);DOTNET_45</DefineConstants>
-  </PropertyGroup>
-  <!-- End of workaround for NCrunch issue (http://forum.ncrunch.net/yaf_postst935_Issue-when-using-conditional-compilation-symbols-in-linked-file.aspx) -->
-  <PropertyGroup>
-    <SignAssembly>true</SignAssembly>
-  </PropertyGroup>
-  <PropertyGroup>
-    <AssemblyOriginatorKeyFile>NFluent.snk</AssemblyOriginatorKeyFile>
-  </PropertyGroup>
-  <ItemGroup>
-    <Reference Include="nunit.framework">
-      <HintPath>..\packages\NUnit.2.6.3\lib\nunit.framework.dll</HintPath>
-    </Reference>
-    <Reference Include="System" />
-    <Reference Include="System.Core" />
-    <Reference Include="System.Xml.Linq" />
-    <Reference Include="System.Data.DataSetExtensions" />
-    <Reference Include="Microsoft.CSharp" />
-    <Reference Include="System.Data" />
-    <Reference Include="System.Xml" />
-  </ItemGroup>
-  <ItemGroup>
-    <Compile Include="..\NFluent.35.Tests\AndRelatedTests.cs">
-      <Link>AndRelatedTests.cs</Link>
-    </Compile>
-    <Compile Include="..\NFluent.35.Tests\BooleanRelatedTests.cs">
-      <Link>BooleanRelatedTests.cs</Link>
-    </Compile>
-    <Compile Include="..\NFluent.35.Tests\CharTests.cs">
-      <Link>CharTests.cs</Link>
-    </Compile>
-    <Compile Include="..\NFluent.35.Tests\ComparableRelatedTests.cs">
-      <Link>ComparableRelatedTests.cs</Link>
-    </Compile>
-    <Compile Include="..\NFluent.35.Tests\Constants.cs">
-      <Link>Constants.cs</Link>
-    </Compile>
-    <Compile Include="..\NFluent.35.Tests\ContainsChainedSyntaxTests.cs">
-      <Link>ContainsChainedSyntaxTests.cs</Link>
-    </Compile>
-    <Compile Include="..\NFluent.35.Tests\ContainsExactlyTests.cs">
-      <Link>ContainsExactlyTests.cs</Link>
-    </Compile>
-    <Compile Include="..\NFluent.35.Tests\ContainsTests.cs">
-      <Link>ContainsTests.cs</Link>
-    </Compile>
-    <Compile Include="..\NFluent.35.Tests\DateTimeRelatedTests.cs">
-      <Link>DateTimeRelatedTests.cs</Link>
-    </Compile>
-    <Compile Include="..\NFluent.35.Tests\DictionaryChecksTests.cs">
-      <Link>DictionaryChecksTests.cs</Link>
-    </Compile>
-    <Compile Include="..\NFluent.35.Tests\DoubleFloatingPointBinaryRelatedTests.cs">
-      <Link>DoubleFloatingPointBinaryRelatedTests.cs</Link>
-    </Compile>
-    <Compile Include="..\NFluent.35.Tests\DurationTests.cs">
-      <Link>DurationTests.cs</Link>
-    </Compile>
-    <Compile Include="..\NFluent.35.Tests\EdgeCasesTest.cs">
-      <Link>EdgeCasesTest.cs</Link>
-    </Compile>
-    <Compile Include="..\NFluent.35.Tests\EnumerableRelatedTests.cs">
-      <Link>EnumerableRelatedTests.cs</Link>
-    </Compile>
-    <Compile Include="..\NFluent.35.Tests\EnumOrStructRelatedTests.cs">
-      <Link>EnumOrStructRelatedTests.cs</Link>
-    </Compile>
-    <Compile Include="..\NFluent.35.Tests\EqualRelatedTests.cs">
-      <Link>EqualRelatedTests.cs</Link>
-    </Compile>
-    <Compile Include="..\NFluent.35.Tests\EventWaitHandleTests.cs">
-      <Link>EventWaitHandleTests.cs</Link>
-    </Compile>
-    <Compile Include="..\NFluent.35.Tests\ExceptionHelperTests.cs">
-      <Link>ExceptionHelperTests.cs</Link>
-    </Compile>
-    <Compile Include="..\NFluent.35.Tests\ExceptionTests.cs">
-      <Link>ExceptionTests.cs</Link>
-    </Compile>
-    <Compile Include="..\NFluent.35.Tests\ExtensibilityHelperTests.cs">
-      <Link>ExtensibilityHelperTests.cs</Link>
-    </Compile>
-    <Compile Include="..\NFluent.35.Tests\ExtensionSpikeTests.cs">
-      <Link>ExtensionSpikeTests.cs</Link>
-    </Compile>
-    <Compile Include="..\NFluent.35.Tests\ExtractingRelatedTests.cs">
-      <Link>ExtractingRelatedTests.cs</Link>
-    </Compile>
-    <Compile Include="..\NFluent.35.Tests\FluentMessageTests.cs">
-      <Link>FluentMessageTests.cs</Link>
-    </Compile>
-    <Compile Include="..\NFluent.35.Tests\ForDocumentation\CheckDescription.cs">
-      <Link>ForDocumentation\CheckDescription.cs</Link>
-    </Compile>
-    <Compile Include="..\NFluent.35.Tests\ForDocumentation\CheckList.cs">
-      <Link>ForDocumentation\CheckList.cs</Link>
-    </Compile>
-    <Compile Include="..\NFluent.35.Tests\ForDocumentation\FullRunDescription.cs">
-      <Link>ForDocumentation\FullRunDescription.cs</Link>
-    </Compile>
-    <Compile Include="..\NFluent.35.Tests\ForDocumentation\GenerateErrorMessages.cs">
-      <Link>ForDocumentation\GenerateErrorMessages.cs</Link>
-    </Compile>
-    <Compile Include="..\NFluent.35.Tests\ForDocumentation\LocaleChecks.cs">
-      <Link>ForDocumentation\LocaleChecks.cs</Link>
-    </Compile>
-    <Compile Include="..\NFluent.35.Tests\ForDocumentation\RunnerHelper.cs">
-      <Link>ForDocumentation\RunnerHelper.cs</Link>
-    </Compile>
-    <Compile Include="..\NFluent.35.Tests\ForDocumentation\TypeChecks.cs">
-      <Link>ForDocumentation\TypeChecks.cs</Link>
-    </Compile>
-    <Compile Include="..\NFluent.35.Tests\HelpersTest.cs">
-      <Link>HelpersTest.cs</Link>
-    </Compile>
-    <Compile Include="..\NFluent.35.Tests\IntRelatedTests.cs">
-      <Link>IntRelatedTests.cs</Link>
-    </Compile>
-    <Compile Include="..\NFluent.35.Tests\IntSignedNumberRelatedTests.cs">
-      <Link>IntSignedNumberRelatedTests.cs</Link>
-    </Compile>
-    <Compile Include="..\NFluent.35.Tests\IsInstanceOfTests.cs">
-      <Link>IsInstanceOfTests.cs</Link>
-    </Compile>
-    <Compile Include="..\NFluent.35.Tests\IsOnlyMadeOfTests.cs">
-      <Link>IsOnlyMadeOfTests.cs</Link>
-    </Compile>
-    <Compile Include="..\NFluent.35.Tests\LambdaDurationTests.cs">
-      <Link>LambdaDurationTests.cs</Link>
-    </Compile>
-    <Compile Include="..\NFluent.35.Tests\LambdaRelatedTests.cs">
-      <Link>LambdaRelatedTests.cs</Link>
-    </Compile>
-    <Compile Include="..\NFluent.35.Tests\NotRelatedTests.cs">
-      <Link>NotRelatedTests.cs</Link>
-    </Compile>
-    <Compile Include="..\NFluent.35.Tests\NumbersOfDifferentTypesRelatedTests.cs">
-      <Link>NumbersOfDifferentTypesRelatedTests.cs</Link>
-    </Compile>
-    <Compile Include="..\NFluent.35.Tests\ObjectRelatedTest.cs">
-      <Link>ObjectRelatedTest.cs</Link>
-    </Compile>
-    <Compile Include="..\NFluent.35.Tests\ReadmeRelatedTests.cs">
-      <Link>ReadmeRelatedTests.cs</Link>
-    </Compile>
-    <Compile Include="..\NFluent.35.Tests\StringRelatedTests.cs">
-      <Link>StringRelatedTests.cs</Link>
-    </Compile>
-    <Compile Include="..\NFluent.35.Tests\T4\ByteRelatedTests.cs">
-      <Link>T4\ByteRelatedTests.cs</Link>
-      <DependentUpon>NumberTestsGenerator.tt</DependentUpon>
-    </Compile>
-    <Compile Include="..\NFluent.35.Tests\T4\DecimalRelatedTests.cs">
-      <Link>T4\DecimalRelatedTests.cs</Link>
-      <DependentUpon>NumberTestsGenerator.tt</DependentUpon>
-    </Compile>
-    <Compile Include="..\NFluent.35.Tests\T4\DecimalSignedNumberRelatedTests.cs">
-      <Link>T4\DecimalSignedNumberRelatedTests.cs</Link>
-      <DependentUpon>NumberTestsGenerator.tt</DependentUpon>
-    </Compile>
-    <Compile Include="..\NFluent.35.Tests\T4\DoubleRelatedTests.cs">
-      <Link>T4\DoubleRelatedTests.cs</Link>
-      <DependentUpon>NumberTestsGenerator.tt</DependentUpon>
-    </Compile>
-    <Compile Include="..\NFluent.35.Tests\T4\DoubleSignedNumberRelatedTests.cs">
-      <Link>T4\DoubleSignedNumberRelatedTests.cs</Link>
-      <DependentUpon>NumberTestsGenerator.tt</DependentUpon>
-    </Compile>
-    <Compile Include="..\NFluent.35.Tests\T4\FloatFloatingPointBinaryRelatedTests.cs">
-      <Link>T4\FloatFloatingPointBinaryRelatedTests.cs</Link>
-      <DependentUpon>NumberTestsGenerator.tt</DependentUpon>
-    </Compile>
-    <Compile Include="..\NFluent.35.Tests\T4\FloatRelatedTests.cs">
-      <Link>T4\FloatRelatedTests.cs</Link>
-      <DependentUpon>NumberTestsGenerator.tt</DependentUpon>
-    </Compile>
-    <Compile Include="..\NFluent.35.Tests\T4\FloatSignedNumberRelatedTests.cs">
-      <Link>T4\FloatSignedNumberRelatedTests.cs</Link>
-      <DependentUpon>NumberTestsGenerator.tt</DependentUpon>
-    </Compile>
-    <Compile Include="..\NFluent.35.Tests\T4\LongRelatedTests.cs">
-      <Link>T4\LongRelatedTests.cs</Link>
-      <DependentUpon>NumberTestsGenerator.tt</DependentUpon>
-    </Compile>
-    <Compile Include="..\NFluent.35.Tests\T4\LongSignedNumberRelatedTests.cs">
-      <Link>T4\LongSignedNumberRelatedTests.cs</Link>
-      <DependentUpon>NumberTestsGenerator.tt</DependentUpon>
-    </Compile>
-    <Compile Include="..\NFluent.35.Tests\T4\SbyteRelatedTests.cs">
-      <Link>T4\SbyteRelatedTests.cs</Link>
-      <DependentUpon>NumberTestsGenerator.tt</DependentUpon>
-    </Compile>
-    <Compile Include="..\NFluent.35.Tests\T4\SbyteSignedNumberRelatedTests.cs">
-      <Link>T4\SbyteSignedNumberRelatedTests.cs</Link>
-      <DependentUpon>NumberTestsGenerator.tt</DependentUpon>
-    </Compile>
-    <Compile Include="..\NFluent.35.Tests\T4\ShortRelatedTests.cs">
-      <Link>T4\ShortRelatedTests.cs</Link>
-      <DependentUpon>NumberTestsGenerator.tt</DependentUpon>
-    </Compile>
-    <Compile Include="..\NFluent.35.Tests\T4\ShortSignedNumberRelatedTests.cs">
-      <Link>T4\ShortSignedNumberRelatedTests.cs</Link>
-      <DependentUpon>NumberTestsGenerator.tt</DependentUpon>
-    </Compile>
-    <Compile Include="..\NFluent.35.Tests\T4\UintRelatedTests.cs">
-      <Link>T4\UintRelatedTests.cs</Link>
-      <DependentUpon>NumberTestsGenerator.tt</DependentUpon>
-    </Compile>
-    <Compile Include="..\NFluent.35.Tests\T4\UlongRelatedTests.cs">
-      <Link>T4\UlongRelatedTests.cs</Link>
-      <DependentUpon>NumberTestsGenerator.tt</DependentUpon>
-    </Compile>
-    <Compile Include="..\NFluent.35.Tests\T4\UshortRelatedTests.cs">
-      <Link>T4\UshortRelatedTests.cs</Link>
-      <DependentUpon>NumberTestsGenerator.tt</DependentUpon>
-    </Compile>
-    <Compile Include="..\NFluent.35.Tests\TimeHelperTest.cs">
-      <Link>TimeHelperTest.cs</Link>
-    </Compile>
-    <Compile Include="..\NFluent.35.Tests\TimeSpanTests.cs">
-      <Link>TimeSpanTests.cs</Link>
-    </Compile>
-    <Compile Include="..\NFluent.35.Tests\ToEnumeratedStringTests.cs">
-      <Link>ToEnumeratedStringTests.cs</Link>
-    </Compile>
-    <Compile Include="..\NFluent.35.Tests\UserReportedIssuesTests.cs">
-      <Link>UserReportedIssuesTests.cs</Link>
-    </Compile>
-    <Compile Include="..\NFluent.35.Tests\XamarinSpecificTests.cs">
-      <Link>XamarinSpecificTests.cs</Link>
-    </Compile>
-    <Compile Include="..\Version.cs">
-      <Link>Version.cs</Link>
-    </Compile>
-    <Compile Include="AsyncRelatedTests.cs" />
-    <Compile Include="DynamicTests.cs" />
-    <Compile Include="Properties\AssemblyInfo.cs" />
-  </ItemGroup>
-  <ItemGroup>
-    <None Include="..\NFluent.35.Tests\Settings.StyleCop">
-      <Link>Settings.StyleCop</Link>
-    </None>
-    <None Include="..\NFluent.35.Tests\T4\NumberTestsGenerator.tt">
-      <Link>T4\NumberTestsGenerator.tt</Link>
-      <Generator>TextTemplatingFileGenerator</Generator>
-      <LastGenOutput>NumberTestsGenerator.txt</LastGenOutput>
-    </None>
-    <None Include="..\NFluent.35.Tests\T4\TemplateFileManagerV2.1.ttinclude">
-      <Link>T4\TemplateFileManagerV2.1.ttinclude</Link>
-    </None>
-    <None Include="..\NFluent.35.Tests\T4\TypeCloningHelper.ttinclude">
-      <Link>T4\TypeCloningHelper.ttinclude</Link>
-    </None>
-    <None Include="NFluent.snk" />
-    <None Include="packages.config" />
-  </ItemGroup>
-  <ItemGroup>
-    <ProjectReference Include="..\NFluent.40\NFluent.40.csproj">
-      <Project>{1E2D9D56-D0A4-4D2E-8F2B-F211000E1667}</Project>
-      <Name>NFluent.40</Name>
-    </ProjectReference>
-    <ProjectReference Include="..\NFluent.Tests.Extensions.40\NFluent.Tests.Extensions.40.csproj">
-      <Project>{1baa72cb-3a46-4711-9a5b-f96cf20d465e}</Project>
-      <Name>NFluent.Tests.Extensions.40</Name>
-    </ProjectReference>
-  </ItemGroup>
-  <ItemGroup>
-    <Service Include="{508349B6-6B84-4DF5-91F0-309BEEBAD82D}" />
-    <Service Include="{82A7F48D-3B50-4B1E-B82E-3ADA8210C358}" />
-  </ItemGroup>
-  <ItemGroup>
-    <Content Include="..\NFluent.35.Tests\CheckedFile.xml">
-      <Link>CheckedFile.xml</Link>
-      <CopyToOutputDirectory>PreserveNewest</CopyToOutputDirectory>
-    </Content>
-    <Content Include="..\NFluent.35.Tests\ExpectedFile.xml">
-      <Link>ExpectedFile.xml</Link>
-      <CopyToOutputDirectory>PreserveNewest</CopyToOutputDirectory>
-    </Content>
-    <Content Include="..\NFluent.35.Tests\T4\NumberTestsGenerator.txt">
-      <Link>T4\NumberTestsGenerator.txt</Link>
-      <AutoGen>True</AutoGen>
-      <DesignTime>True</DesignTime>
-      <DependentUpon>NumberTestsGenerator.tt</DependentUpon>
-    </Content>
-  </ItemGroup>
-  <Import Project="$(MSBuildToolsPath)\Microsoft.CSharp.targets" />
-  <Import Project="$(SolutionDir)\.nuget\NuGet.targets" Condition="Exists('$(SolutionDir)\.nuget\NuGet.targets')" />
-  <ProjectExtensions>
-    <VisualStudio>
       <UserProperties ProjectLinkerExcludeFilter="\\?desktop(\\.*)?$;\\?silverlight(\\.*)?$;\.desktop;\.silverlight;\.xaml;^service references(\\.*)?$;\.clientconfig;^web references(\\.*)?$" ProjectLinkReference="6B88C45A-D45E-40FB-8635-D0E0EF0454E9" />
     </VisualStudio>
   </ProjectExtensions>
->>>>>>> 6e425890
   <!-- To modify your build process, add your task inside one of the targets below and uncomment it. 
        Other similar extension points exist, see Microsoft.Common.targets.
   <Target Name="BeforeBuild">
