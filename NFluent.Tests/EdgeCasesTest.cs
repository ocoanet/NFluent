--- conflicted
+++ resolved
@@ -41,15 +41,9 @@
         [Test]
         public void NumberTypeChanges()
         {
-<<<<<<< HEAD
-            var test = 4L;
-
-            Check.That(test).IsEqualTo(4);
-=======
             const long Test = 4L;
 
             Check.That(Test).IsEqualTo(4);
->>>>>>> b0f113a0
         }
     }
 }