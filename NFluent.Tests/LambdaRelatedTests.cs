﻿// // --------------------------------------------------------------------------------------------------------------------
// // <copyright file="LambdaRelatedTests.cs" company="">
// //   Copyright 2013 Cyrille DUPUYDAUBY
// //   Licensed under the Apache License, Version 2.0 (the "License");
// //   you may not use this file except in compliance with the License.
// //   You may obtain a copy of the License at
// //       http://www.apache.org/licenses/LICENSE-2.0
// //   Unless required by applicable law or agreed to in writing, software
// //   distributed under the License is distributed on an "AS IS" BASIS,
// //   WITHOUT WARRANTIES OR CONDITIONS OF ANY KIND, either express or implied.
// //   See the License for the specific language governing permissions and
// //   limitations under the License.
// // </copyright>
// // --------------------------------------------------------------------------------------------------------------------
namespace NFluent.Tests
{
    using System.Threading;

    using NUnit.Framework;

    [TestFixture]
    public class LambdaRelatedTests
    {
        private readonly ExceptionTests exceptionTests = new ExceptionTests();

        [Test]
        public void DurationTest()
        {
            Check.That(() => Thread.Sleep(30)).LastsLessThan(60, TimeUnit.Milliseconds);
        }

        [Test]
        [ExpectedException(typeof(FluentCheckException), MatchType = MessageMatch.StartsWith, ExpectedMessage = "\nThe checked code took too much time to execute.\n")]
        public void FailDurationTest()
        {
            Check.That(() => Thread.Sleep(0)).LastsLessThan(0, TimeUnit.Milliseconds);
        }
<<<<<<< HEAD
=======

        [Test]
        public void NoExceptionRaised()
        {
            Check.That((Action) (() => new object())).DoesNotThrow();
        }

        [Test]
        [ExpectedException(typeof(FluentCheckException), MatchType = MessageMatch.StartsWith, ExpectedMessage = "\nThe checked code raised an exception, whereas it must not.")]
        public void UnexpectedExceptionRaised()
        {
            Check.That(() => { throw new ApplicationException(); }).DoesNotThrow();
        }

        [Test]
        public void ExpectedExceptionRaised()
        {
            Check.That(() => { throw new InvalidOperationException(); }).Throws<InvalidOperationException>();
            Check.That(() => { throw new ApplicationException(); }).ThrowsAny();
        }

        [Test]
        [ExpectedException(typeof(FluentCheckException), MatchType = MessageMatch.Contains, ExpectedMessage = "\nThe checked code raised an exception of a different type than expected.")]
        public void DidNotRaiseExpected()
        {
            Check.That(() => { throw new Exception(); }).Throws<ApplicationException>();
        }

        [Test]
        [ExpectedException(typeof(FluentCheckException), ExpectedMessage = "\nThe checked code did not raise an exception, whereas it must.")]
        public void DidNotRaiseAny()
        {
            Check.That(() => { new object(); }).ThrowsAny();
        }

        [Test]
        [ExpectedException(typeof(FluentCheckException), ExpectedMessage = "\nThe checked code did not raise an exception, whereas it must.\nExpected exception type is:\n\t[System.Exception]")]
        public void DidNotRaiseAnyTypedCheck()
        {
            Check.That(() => { new object(); }).Throws<Exception>();
        }

        [Test]
        public void DidNotRaiseWhenUsedWithValidParameterlessFuncVariable()
        {
            Func<bool> sut = () => true;
            Check.That(sut).DoesNotThrow();
        }

        [Test]
        public void CanRaiseWhenUsedWithParameterlessFuncVariable()
        {
            Func<bool> sut = () => { throw new Exception(); };

            Check.That(sut).ThrowsAny();
        }

        [Test]
        public void DidNotRaiseWhenUsedWithValidAnonymousFuncExpression()
        {
            Check.That(() => 1).DoesNotThrow();
        }

        [Test]
        public void DidNotRaiseWhenUsedWithValidDelegateExpression()
        {
            Check.That(delegate { var obj = new object(); }).DoesNotThrow();
        }

        [Test]
        public void DidNotRaiseWhenUsedWithAValidParameterlessVoidMethod()
        {
            var sut = new AnObjectWithParameterLessMethodThatCanBeInvokedLikeLambdas();
            Check.That(sut.AVoidParameterLessMethodThatShouldNotCrash).DoesNotThrow();
        }

        [Test]
        public void DidNotRaiseWhenUsedWithAValidParameterlessMethodReturningObject()
        {
            var obj = new AnObjectWithParameterLessMethodThatCanBeInvokedLikeLambdas();
            Func<object> sut = obj.AScalarParameterLessMethodThatShouldNotCrash;
            Check.That(sut).DoesNotThrow();
        }


        [Test]
        public void CanRaiseWhenUsedWithAnonymousActionExpression()
        {
            Check.That(() => { throw new Exception(); }).ThrowsAny();
        }

        [Test]
        public void DidNotThrowWithNewObjectHavingACorrectCtor()
        {
            Check.That(()=>new Object()).DoesNotThrow();
        }
        
        [Test]
        public void CanRaiseWithNewObjectHavingAFailingCtor()
        {
            Check.That(()=>new AnObjectThatCanCrashOnCtor(0)).Throws<DivideByZeroException>();
        }

        

        [Test]
        public void CanRaiseWithFailingPropertyGetter()
        {
            var sut = new AnObjectThatCanCrashWithPropertyGet(0);
            Check.That(()=>sut.BeastBreaker).Throws<DivideByZeroException>();
        }



        [Test]
        public void CanCheckForAMessageOnExceptionRaised()
        {
            Check.That(() => { throw new LambdaExceptionForTest(123, "my error message"); })
                .Throws<LambdaExceptionForTest>()
                .WithMessage("Err #123 : my error message")
                .And.WithProperty("ExceptionNumber", 123);
        }


        [Test]
        [ExpectedException(typeof(FluentCheckException), ExpectedMessage = "\nThe message is not the expected one\nThe given value:\n\t[\"a buggy message\"]\nThe expected value(s):\n\t[\"Err #321 : my error message\"]")]
        public void DidNotRaiseTheExpectedMessage()
        {
            Check.That(() => { throw new LambdaExceptionForTest(321, "my error message"); })
                .Throws<LambdaExceptionForTest>()
                .WithMessage("a buggy message");
        }

        [Test]
        [ExpectedException(typeof(FluentCheckException), MatchType = MessageMatch.Contains, ExpectedMessage = "\nThe property [inexistingProperty] does not exist on exception of type LambdaExceptionForTest")]
        public void DidNotHaveExpectedPropertyName()
        {
            Check.That(() => { throw new LambdaExceptionForTest(321, "my error message"); })
                .Throws<LambdaExceptionForTest>()
                .WithProperty("inexistingProperty", 123);
        }

        [Test]
        [ExpectedException(typeof(FluentCheckException), MatchType = MessageMatch.Contains, ExpectedMessage = "\nThe property [ExceptionNumber] do not have the expected value\nThe given value:\n\t[321]\nThe expected value:\n\t[123]")]
        public void DidNotHaveExpectedPropertyValue()
        {
            Check.That(() => { throw new LambdaExceptionForTest(321, "my error message"); })
                .Throws<LambdaExceptionForTest>()
                .WithProperty("ExceptionNumber", 123);
        }


        #region Lambda related Test Data

        public class LambdaExceptionForTest : Exception
        {
            public int ExceptionNumber { get; private set; }
            public LambdaExceptionForTest(int exeptionNumber, string message) : base(formatMessage(exeptionNumber,message))
            {
                ExceptionNumber = exeptionNumber;
            }

            private static string formatMessage(int exceptionNumber, string message)
            {
                return string.Format("Err #{0} : {1}", exceptionNumber, message);
            }
        }
        private class AnObjectThatCanCrashOnCtor
        {
            public AnObjectThatCanCrashOnCtor(int i)
            {
                var j = 1/i;
            }
        }

        private class AnObjectThatCanCrashWithPropertyGet
        {
            private int devilMathValue;
            public AnObjectThatCanCrashWithPropertyGet(int i)
            {
                devilMathValue = i;
            }

            public int BeastBreaker
            {
                get
                {
                    return 666/devilMathValue;
                }
            }

        }

        private class AnObjectWithParameterLessMethodThatCanBeInvokedLikeLambdas
        {

            public void AVoidParameterLessMethodThatCrashes()
            {
                throw new LambdaExceptionForTest(666, "test");
            }

            public void AVoidParameterLessMethodThatShouldNotCrash()
            {
                new object();
            }

            public void AScalarParameterLessMethodThatCrashes()
            {
                throw new LambdaExceptionForTest(666, "test");
            }

            public object AScalarParameterLessMethodThatShouldNotCrash()
            {
                return new object();
            }
        }
        #endregion

>>>>>>> c4e4ff3a
    }
}<|MERGE_RESOLUTION|>--- conflicted
+++ resolved
@@ -14,6 +14,7 @@
 // // --------------------------------------------------------------------------------------------------------------------
 namespace NFluent.Tests
 {
+    using System;
     using System.Threading;
 
     using NUnit.Framework;
@@ -35,13 +36,11 @@
         {
             Check.That(() => Thread.Sleep(0)).LastsLessThan(0, TimeUnit.Milliseconds);
         }
-<<<<<<< HEAD
-=======
 
         [Test]
         public void NoExceptionRaised()
         {
-            Check.That((Action) (() => new object())).DoesNotThrow();
+            Check.That((Action)(() => new object())).DoesNotThrow();
         }
 
         [Test]
@@ -121,7 +120,6 @@
             Check.That(sut).DoesNotThrow();
         }
 
-
         [Test]
         public void CanRaiseWhenUsedWithAnonymousActionExpression()
         {
@@ -131,25 +129,21 @@
         [Test]
         public void DidNotThrowWithNewObjectHavingACorrectCtor()
         {
-            Check.That(()=>new Object()).DoesNotThrow();
+            Check.That(() => new object()).DoesNotThrow();
         }
         
         [Test]
         public void CanRaiseWithNewObjectHavingAFailingCtor()
         {
-            Check.That(()=>new AnObjectThatCanCrashOnCtor(0)).Throws<DivideByZeroException>();
-        }
-
-        
+            Check.That(() => new AnObjectThatCanCrashOnCtor(0)).Throws<DivideByZeroException>();
+        }
 
         [Test]
         public void CanRaiseWithFailingPropertyGetter()
         {
             var sut = new AnObjectThatCanCrashWithPropertyGet(0);
-            Check.That(()=>sut.BeastBreaker).Throws<DivideByZeroException>();
-        }
-
-
+            Check.That(() => sut.BeastBreaker).Throws<DivideByZeroException>();
+        }
 
         [Test]
         public void CanCheckForAMessageOnExceptionRaised()
@@ -160,9 +154,8 @@
                 .And.WithProperty("ExceptionNumber", 123);
         }
 
-
-        [Test]
-        [ExpectedException(typeof(FluentCheckException), ExpectedMessage = "\nThe message is not the expected one\nThe given value:\n\t[\"a buggy message\"]\nThe expected value(s):\n\t[\"Err #321 : my error message\"]")]
+        [Test]
+        [ExpectedException(typeof(FluentCheckException), ExpectedMessage = "\nThe message of the checked exception is not as expected.\nThe given exception message:\n\t[\"a buggy message\"]\nThe expected value(s):\n\t[\"Err #321 : my error message\"]")]
         public void DidNotRaiseTheExpectedMessage()
         {
             Check.That(() => { throw new LambdaExceptionForTest(321, "my error message"); })
@@ -171,7 +164,7 @@
         }
 
         [Test]
-        [ExpectedException(typeof(FluentCheckException), MatchType = MessageMatch.Contains, ExpectedMessage = "\nThe property [inexistingProperty] does not exist on exception of type LambdaExceptionForTest")]
+        [ExpectedException(typeof(FluentCheckException), MatchType = MessageMatch.Contains, ExpectedMessage = "\nThere is no property [inexistingProperty] on exception type [LambdaExceptionForTest].")]
         public void DidNotHaveExpectedPropertyName()
         {
             Check.That(() => { throw new LambdaExceptionForTest(321, "my error message"); })
@@ -180,7 +173,7 @@
         }
 
         [Test]
-        [ExpectedException(typeof(FluentCheckException), MatchType = MessageMatch.Contains, ExpectedMessage = "\nThe property [ExceptionNumber] do not have the expected value\nThe given value:\n\t[321]\nThe expected value:\n\t[123]")]
+        [ExpectedException(typeof(FluentCheckException), MatchType = MessageMatch.Contains, ExpectedMessage = "\nThe property [ExceptionNumber] of the checked exception do not have the expected value.\nThe given exception:\n\t[321]\nThe expected exception:\n\t[123]")]
         public void DidNotHaveExpectedPropertyValue()
         {
             Check.That(() => { throw new LambdaExceptionForTest(321, "my error message"); })
@@ -188,51 +181,51 @@
                 .WithProperty("ExceptionNumber", 123);
         }
 
-
         #region Lambda related Test Data
 
         public class LambdaExceptionForTest : Exception
         {
+            public LambdaExceptionForTest(int exeptionNumber, string message) : base(FormatMessage(exeptionNumber, message))
+            {
+                this.ExceptionNumber = exeptionNumber;
+            }
+
             public int ExceptionNumber { get; private set; }
-            public LambdaExceptionForTest(int exeptionNumber, string message) : base(formatMessage(exeptionNumber,message))
-            {
-                ExceptionNumber = exeptionNumber;
-            }
-
-            private static string formatMessage(int exceptionNumber, string message)
+
+            private static string FormatMessage(int exceptionNumber, string message)
             {
                 return string.Format("Err #{0} : {1}", exceptionNumber, message);
             }
         }
+
         private class AnObjectThatCanCrashOnCtor
         {
             public AnObjectThatCanCrashOnCtor(int i)
             {
-                var j = 1/i;
+                var j = 1 / i;
             }
         }
 
         private class AnObjectThatCanCrashWithPropertyGet
         {
             private int devilMathValue;
+
             public AnObjectThatCanCrashWithPropertyGet(int i)
             {
-                devilMathValue = i;
+                this.devilMathValue = i;
             }
 
             public int BeastBreaker
             {
                 get
                 {
-                    return 666/devilMathValue;
+                    return 666 / this.devilMathValue;
                 }
             }
-
         }
 
         private class AnObjectWithParameterLessMethodThatCanBeInvokedLikeLambdas
         {
-
             public void AVoidParameterLessMethodThatCrashes()
             {
                 throw new LambdaExceptionForTest(666, "test");
@@ -254,7 +247,5 @@
             }
         }
         #endregion
-
->>>>>>> c4e4ff3a
     }
 }