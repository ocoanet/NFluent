﻿// // --------------------------------------------------------------------------------------------------------------------
// // <copyright file="ObjectRelatedTest.cs" company="">
// //   Copyright 2013 Cyrille DUPUYDAUBY
// //   Licensed under the Apache License, Version 2.0 (the "License");
// //   you may not use this file except in compliance with the License.
// //   You may obtain a copy of the License at
// //       http://www.apache.org/licenses/LICENSE-2.0
// //   Unless required by applicable law or agreed to in writing, software
// //   distributed under the License is distributed on an "AS IS" BASIS,
// //   WITHOUT WARRANTIES OR CONDITIONS OF ANY KIND, either express or implied.
// //   See the License for the specific language governing permissions and
// //   limitations under the License.
// // </copyright>
// // --------------------------------------------------------------------------------------------------------------------

namespace NFluent.Tests
{
    using NUnit.Framework;

    [TestFixture]
    public class ObjectRelatedTest
    {
        [Test]
        public void IsSameObjecWorks()
        {
            var test = new object();
            Check.That(test).IsSameReferenceThan(test);
        }

        [Test]
        [ExpectedException(typeof(FluentCheckException), ExpectedMessage = "\nThe checked object must be the same instance than expected one.\nThe checked object:\n\t[System.Object]\nThe expected object: same instance than\n\t[System.Object]")]
        public void IsSameReferenceFailsProperly()
        {
            Check.That(new object()).IsSameReferenceThan(new object());
        }

        [Test]
        public void IsDistinctWorks()
        {
            Check.That(new object()).IsDistinctFrom(new object());
        }

        [Test]
        [ExpectedException(typeof(FluentCheckException), ExpectedMessage = "\nThe checked object must have be an instance distinct from expected one.\nThe checked object:\n\t[System.Object]\nThe expected object: distinct from\n\t[System.Object]")]
        public void IsDistinctFailsProperly()
        {
            var test = new object();
            Check.That(test).IsDistinctFrom(test);
        }

        [Test]
        public void NegatedSameWorks()
        {
            var test = new object();
            Check.That(test).Not.IsDistinctFrom(test);
            Check.That(new object()).Not.IsSameReferenceThan(new object());           
        }

        [Test]
        public void IsEqualComparingFields()
        {
            var x = new DummyClass();
            Check.That(x).HasFieldsEqualToThose(new DummyClass());
        }

        [Test]
        public void HasDifferentFieldsWorks()
        {
            var x = new DummyClass();
            Check.That(x).HasFieldsNotEqualToThose(new DummyClass(1, 2)); 

            // check with missing fields
            Check.That(new DummyHeritance()).HasFieldsNotEqualToThose(new DummyClass());
        }

        [Test]
        [ExpectedException(typeof(FluentCheckException), ExpectedMessage = "\nThe checked value's field x does not have the expected value.\nThe checked value:\n\t[NFluent.Tests.ObjectRelatedTest+DummyClass]\nThe expected value:\n\t[NFluent.Tests.ObjectRelatedTest+DummyClass]")]
        public void IsEqualFailsIfFieldsDifferent()
        {
            var x = new DummyClass();
            Check.That(x).HasFieldsEqualToThose(new DummyClass(1, 2));
        }

        [Test]
        [ExpectedException(typeof(FluentCheckException), ExpectedMessage = "\nThe checked value's field x has the same value in the comparand, whereas it must not.\nThe checked value:\n\t[NFluent.Tests.ObjectRelatedTest+DummyClass]\nThe expected value: different from\n\t[NFluent.Tests.ObjectRelatedTest+DummyClass]")]
        public void HasFieldsNotEqualToThoseFailsIfSame()
        {
            Check.That(new DummyClass()).HasFieldsNotEqualToThose(new DummyClass());
        }

        [Test]
        [ExpectedException(typeof(FluentCheckException), ExpectedMessage = "\nThe checked value has a field that is absent from the expected one: z.\nThe checked value:\n\t[NFluent.Tests.ObjectRelatedTest+DummyHeritance]\nThe expected value:\n\t[NFluent.Tests.ObjectRelatedTest+DummyClass]")]
        public void IsEqualfailsWithMissingFields()
        {
            var x = new DummyHeritance();
            Check.That(x).HasFieldsEqualToThose(new DummyClass());
        }

        private class DummyClass
        {
            private int x = 2;
            private int y = 3;

            public DummyClass()
            {
            }

            public DummyClass(int x, int y)
            {
                this.x = x;
                this.y = y;
            }
        }

        private class DummyHeritance : DummyClass
        {
            private int z = 2;
<<<<<<< HEAD
#pragma warning restore 169

            public DummyHeritance()
            {
            }

            public DummyHeritance(int x, int y, int z)
                : base(x, y)
            {
                this.z = z;
=======

            public int GetDummyZ()
            {
                return this.z;
>>>>>>> 21a03b89
            }
        }
    }
}<|MERGE_RESOLUTION|>--- conflicted
+++ resolved
@@ -115,8 +115,7 @@
         private class DummyHeritance : DummyClass
         {
             private int z = 2;
-<<<<<<< HEAD
-#pragma warning restore 169
+
 
             public DummyHeritance()
             {
@@ -126,12 +125,6 @@
                 : base(x, y)
             {
                 this.z = z;
-=======
-
-            public int GetDummyZ()
-            {
-                return this.z;
->>>>>>> 21a03b89
             }
         }
     }
