﻿// // --------------------------------------------------------------------------------------------------------------------
// // <copyright file="Check.cs" company="">
// //   Copyright 2013 Thomas PIERRAIN, Rui CARVALHO
// //   Licensed under the Apache License, Version 2.0 (the "License");
// //   you may not use this file except in compliance with the License.
// //   You may obtain a copy of the License at
// //       http://www.apache.org/licenses/LICENSE-2.0
// //   Unless required by applicable law or agreed to in writing, software
// //   distributed under the License is distributed on an "AS IS" BASIS,
// //   WITHOUT WARRANTIES OR CONDITIONS OF ANY KIND, either express or implied.
// //   See the License for the specific language governing permissions and
// //   limitations under the License.
// // </copyright>
// // --------------------------------------------------------------------------------------------------------------------
namespace NFluent
{
<<<<<<< HEAD
=======
    using System;
    using System.Collections;

>>>>>>> 671c2557
    /// <summary>
    /// Provides <see cref="IFluentAssertion{T}"/> instances to be used in order to make 
    /// check(s) on the provided value.
    /// </summary>
    public static class Check
    {
        /// <summary>
        /// Returns a <see cref="IFluentAssertion{T}" /> instance that will provide assertion methods to be executed on a given value.
        /// </summary>
        /// <typeparam name="T">Type of the value to be tested.</typeparam>
        /// <param name="value">The value to be tested.</param>
        /// <returns>
        /// A <see cref="IFluentAssertion{T}" /> instance to use in order to assert things on the given value.
        /// </returns>
        /// <remarks>
        /// Every method of the returned <see cref="IFluentAssertion{T}" /> instance will throw a <see cref="FluentAssertionException" /> when failing.
        /// </remarks>
        public static IFluentAssertion<T> That<T>(T value)
        {
            return new FluentAssertion<T>(value);
        }
<<<<<<< HEAD
=======

        #endregion

        /// <summary>
        /// Returns a <see cref="IDateTimeFluentAssertion" /> instance that will provide assertion methods to be executed on a given DateTime instance.
        /// </summary>
        /// <param name="value">The DateTime instance to be tested.</param>
        /// <returns>
        /// A <see cref="IDateTimeFluentAssertion" /> instance to use in order to assert things on the given DateTime instance.
        /// </returns>
        /// <remarks>
        /// Methods of the returned <see cref="IDateTimeFluentAssertion" /> instance will usually throw a <see cref="FluentAssertionException" /> when failing.
        /// </remarks>
        public static IDateTimeFluentAssertion That(DateTime value)
        {
            return new DateTimeFluentAssertion(value);
        }

        /// <summary>
        /// Returns a <see cref="IBooleanFluentAssertion" /> instance that will provide assertion methods to be executed on a given Boolean instance.
        /// </summary>
        /// <param name="value">The Boolean instance to be tested.</param>
        /// <returns>
        /// A <see cref="IBooleanFluentAssertion" /> instance to use in order to assert things on the given Boolean instance.
        /// </returns>
        /// <remarks>
        /// Methods of the returned <see cref="IBooleanFluentAssertion" /> instance will usually throw a <see cref="FluentAssertionException" /> when failing.
        /// </remarks>
        public static IBooleanFluentAssertion That(bool value)
        {
            return new BooleanFluentAssertion(value);
        }
>>>>>>> 671c2557
    }
}<|MERGE_RESOLUTION|>--- conflicted
+++ resolved
@@ -14,12 +14,8 @@
 // // --------------------------------------------------------------------------------------------------------------------
 namespace NFluent
 {
-<<<<<<< HEAD
-=======
     using System;
-    using System.Collections;
 
->>>>>>> 671c2557
     /// <summary>
     /// Provides <see cref="IFluentAssertion{T}"/> instances to be used in order to make 
     /// check(s) on the provided value.
@@ -41,40 +37,5 @@
         {
             return new FluentAssertion<T>(value);
         }
-<<<<<<< HEAD
-=======
-
-        #endregion
-
-        /// <summary>
-        /// Returns a <see cref="IDateTimeFluentAssertion" /> instance that will provide assertion methods to be executed on a given DateTime instance.
-        /// </summary>
-        /// <param name="value">The DateTime instance to be tested.</param>
-        /// <returns>
-        /// A <see cref="IDateTimeFluentAssertion" /> instance to use in order to assert things on the given DateTime instance.
-        /// </returns>
-        /// <remarks>
-        /// Methods of the returned <see cref="IDateTimeFluentAssertion" /> instance will usually throw a <see cref="FluentAssertionException" /> when failing.
-        /// </remarks>
-        public static IDateTimeFluentAssertion That(DateTime value)
-        {
-            return new DateTimeFluentAssertion(value);
-        }
-
-        /// <summary>
-        /// Returns a <see cref="IBooleanFluentAssertion" /> instance that will provide assertion methods to be executed on a given Boolean instance.
-        /// </summary>
-        /// <param name="value">The Boolean instance to be tested.</param>
-        /// <returns>
-        /// A <see cref="IBooleanFluentAssertion" /> instance to use in order to assert things on the given Boolean instance.
-        /// </returns>
-        /// <remarks>
-        /// Methods of the returned <see cref="IBooleanFluentAssertion" /> instance will usually throw a <see cref="FluentAssertionException" /> when failing.
-        /// </remarks>
-        public static IBooleanFluentAssertion That(bool value)
-        {
-            return new BooleanFluentAssertion(value);
-        }
->>>>>>> 671c2557
     }
 }