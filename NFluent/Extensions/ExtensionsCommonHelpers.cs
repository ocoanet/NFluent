--- conflicted
+++ resolved
@@ -45,27 +45,18 @@
                 return ToStringProperlyFormated((bool)theObject);
             }
 
-<<<<<<< HEAD
-            var asIEnum = theObject as IEnumerable;
-            if (asIEnum != null)
-=======
             if (theObject is IEnumerable)
             {
                 return ((IEnumerable)theObject).ToEnumeratedString();
             }
 
-            if (theObject == null)
->>>>>>> 2b57be65
+            var asIEnum = theObject as IEnumerable;
+            if (asIEnum != null)
             {
                 return asIEnum.ToEnumeratedString();
             }
 
-            if (theObject == null)
-            {
-                return "null";
-            }
-
-            return theObject.ToString();
+            return theObject == null ? "null" : theObject.ToString();
         }
 
         /// <summary>
