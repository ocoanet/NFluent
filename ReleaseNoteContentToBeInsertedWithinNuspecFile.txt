--- conflicted
+++ resolved
@@ -1,5 +1,4 @@
 New feature(s):
-<<<<<<< HEAD
 * Support for NetStandard &gt; 1.3
 * Support for Net.Core &gt; 1.0
 * All: introduce: HasSameValueAs(x) that perform comparison using 'operator==' instead of 'Equals'.
@@ -8,7 +7,8 @@
 * Numbers: introduce IsPositiveOrZero() check.
 * Numbers: introduce IsNegativeOrZero() check.
 * FloatingNumbers (float, double): introduce IsCloseTo(expected, within) check for estimated value.
-* Exceptions: introduce the DueTo&lt;InnerException&gt; as an extension to Throws&lt;Exception&gt;. It verifies that the checked exception was triggered by a specific exception. This is done by scanning the 'innerException' chain until the expected type is identified. Further checking is done on the inner exception.
+* Exception: introduce the DueTo&lt;InnerException&gt; as an extension to Throws&lt;Exception&gt;. It verifies that the checked exception was triggered by a specific exception. This is done by scanning the 'innerException' chain until the expected type is identified. Further checking is done on the inner exception.
+* Exception: introduce WithProperties( expression, expectedValue) to check the value of any exception members, thanks to a selector expression.
 * IEnumerable: introduce HasElementAt(int index) which checks for an item as a specific index. Furthermore, this item can be checked as well thanks to 'Which'. E.g: Check.That(_collection).ContainsElementAt(3).Which.IsEqualTo("foo").
 * IEnumerable: introduce HasFirstElement() which checks for the first item. Furthermore, this item can be checked as well thanks to 'Which'. E.g: Check.That(_collection).ContainsElementAt(3).Which.IsEqualTo("foo").
 * IEnumerable: introduce HasLastElement() which checks for the last item. Furthermore, this item can be checked as well thanks to 'Which'. E.g: Check.That(_collection).ContainsElementAt(3).Which.IsEqualTo("foo").
@@ -17,24 +17,15 @@
 * IDictionary&lt;K,V&gt;: now explicitely supported.
 * IDictionary&lt;K,V&gt;: introduce ContainsEntry&lt;K, V&gt;(K key, V value) which checks that a dictionary contains a specific value for a given key.
 * Hashtable: now explicitely supported.
+
 --------------
 Change(s):
 * IDictionnary: no longer supported. Hashtable is supported instead
-=======
-* Numbers: introduce IsPositiveOrZero() check.
-* Numbers: introduce IsNegativeOrZero() check.
---------------
-Change(s):
->>>>>>> f2b7074e
 * Numbers: introduce IsStrictlyPositive() as a substitute for IsPositive() which is now obsolete.
 * Numbers: introduce IsStrictlyNegative() as a substitute for IsNegative() which is now obsolete.
 * Numbers: introduce IsStrictlyGreaterThan() as a substitute for IsGreaterThan() which is now obsolete.
 * Numbers: introduce IsStrictlyLessThan() as a substitute for IsLessThan() which is now obsolete.
-<<<<<<< HEAD
 * Floating Numbers: introduce IsCloseTo() to check if a number is close to another one.
-=======
-* Improve error messages (consistency and relevance).
->>>>>>> f2b7074e
 * Check.ThatCode(...).Throws&lt;T&gt;() now requires T to be an exception. This restriction ensures only Exceptions are proposed in autocompletion.
 * Improve error messages (consistency and relevance).
 * Strings: generate specific error message using IsEqualTo() when the actual string is empty
@@ -46,6 +37,7 @@
 * Simplify the way you can extend NFluent by adding your own checks. Now, you can call: var checker = ExtensibilityHelper.ExtractChecker(check);
   at the beginning of your check extension method, and then rely on its ExecuteCheck() or BuildMessage() helper methods to do the job. Note: the Checker is part of the NFluent.Extensibility namespace.
 * Reviewing of public elements: Some classes are no longer public. They should never have been in the first case.
+* Signature of ILambdaExceptionCheck has been updated to refer the checked exception type (instead of RunTrace). This is a breaking change for edge cases, that will impact your extension method on exceptions, if any; it can also impact your tests if you use the explicit signature.
 
 --------------
 Bug Fixe(s):
